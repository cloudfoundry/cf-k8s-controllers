--- conflicted
+++ resolved
@@ -30,7 +30,6 @@
 kubectl apply -f config/samples/. --recursive
 ```
 
-<<<<<<< HEAD
 Running the unit tests
 ```
 go test ./...
@@ -45,6 +44,3 @@
 export KUBEBUILDER_ASSETS=~/workspace/cf-k8s-controllers/testbin/bin/
 go test ./... -tags=integration
 ```
-=======
-
->>>>>>> 2f82cf99
