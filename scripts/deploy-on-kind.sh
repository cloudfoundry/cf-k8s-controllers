#!/usr/bin/env bash

set -euo pipefail

ROOT_DIR="$(cd "$(dirname "$0")/.." && pwd)"
SCRIPT_DIR="${ROOT_DIR}/scripts"

LOCAL_DOCKER_REGISTRY_ADDRESS="localregistry-docker-registry.default.svc.cluster.local:30050"
CLUSTER_NAME=""
DEBUG="false"

# workaround for https://github.com/carvel-dev/kbld/issues/213
# kbld fails with git error messages in languages than other english
export LC_ALL=en_US.UTF-8

function usage_text() {
  cat <<EOF
Usage:
  $(basename "$0") <kind cluster name>

flags:
  -v, --verbose
      Verbose output (bash -x).

  -D, --debug
      Builds controller and api images with debugging hooks and
      wires up ports for remote debugging:
        localhost:30051 (controllers)
        localhost:30052 (api)

  -s, --use-registry-service-account
      Use a service account credentials to access the registry (testing not using secrets)

EOF
  exit 1
}

function parse_cmdline_args() {
  while [[ $# -gt 0 ]]; do
    i=$1
    case $i in
      -D | --debug)
        DEBUG="true"
        shift
        ;;
      -v | --verbose)
        set -x
        shift
        ;;
      -h | --help | help)
        usage_text >&2
        exit 0
        ;;
      *)
        if [[ -n "$CLUSTER_NAME" ]]; then
          echo -e "Error: Unexpected argument: ${i/=*/}\n" >&2
          usage_text >&2
          exit 1
        fi
        CLUSTER_NAME=$1
        shift
        ;;
    esac
  done

  if [[ -z "$CLUSTER_NAME" ]]; then
    echo -e "Error: missing argument <kind cluster name>" >&2
    usage_text >&2
    exit 1
  fi
}

function install_yq() {
  GOBIN="${ROOT_DIR}/bin" go install github.com/mikefarah/yq/v4@latest
}

function validate_registry_params() {
  local registry_env_vars
  registry_env_vars="\$DOCKER_SERVER \$DOCKER_USERNAME \$DOCKER_PASSWORD \$REPOSITORY_PREFIX \$KPACK_BUILDER_REPOSITORY"

  if [ -z ${DOCKER_SERVER+x} ] &&
    [ -z ${DOCKER_USERNAME+x} ] &&
    [ -z ${DOCKER_PASSWORD+x} ] &&
    [ -z ${REPOSITORY_PREFIX+x} ] &&
    [ -z ${KPACK_BUILDER_REPOSITORY+x} ]; then

    echo "None of $registry_env_vars are set. Assuming local registry."
    DOCKER_SERVER="$LOCAL_DOCKER_REGISTRY_ADDRESS"
    DOCKER_USERNAME="user"
    DOCKER_PASSWORD="password"
    REPOSITORY_PREFIX="$DOCKER_SERVER/"
    KPACK_BUILDER_REPOSITORY="$DOCKER_SERVER/kpack-builder"

    return
  fi

  echo "The following env vars should either be set together or none of them should be set: $registry_env_vars"
  echo "$DOCKER_SERVER $DOCKER_USERNAME $DOCKER_PASSWORD $REPOSITORY_PREFIX $KPACK_BUILDER_REPOSITORY" >/dev/null
}

function ensure_kind_cluster() {
  if ! kind get clusters | grep -q "$CLUSTER_NAME"; then
    kind create cluster --name "$CLUSTER_NAME" --wait 5m --config="$SCRIPT_DIR/assets/kind-config.yaml"
  fi

  kind export kubeconfig --name "$CLUSTER_NAME"
}

function ensure_local_registry() {
  if [[ "$DOCKER_SERVER" != "$LOCAL_DOCKER_REGISTRY_ADDRESS" ]]; then
    echo "Using custom registry. Skipping local docker registry deployment."
    return
  fi

  helm repo add twuni https://helm.twun.io
  # the htpasswd value below is username: user, password: password encoded using `htpasswd` binary
  # e.g. `docker run --entrypoint htpasswd httpd:2 -Bbn user password`
  helm upgrade --install localregistry twuni/docker-registry \
    --set service.type=NodePort,service.nodePort=30050,service.port=30050 \
    --set persistence.enabled=true \
    --set persistence.deleteEnabled=true \
    --set secrets.htpasswd='user:$2y$05$Ue5dboOfmqk6Say31Sin9uVbHWTl8J1Sgq9QyAEmFQRnq1TPfP1n2'

}

function install_dependencies() {
  pushd "${ROOT_DIR}" >/dev/null
  {
    "${SCRIPT_DIR}/install-dependencies.sh" -i
  }
  popd >/dev/null
}

function deploy_korifi() {
  pushd "${ROOT_DIR}" >/dev/null
  {

    if [[ -z "${SKIP_DOCKER_BUILD:-}" ]]; then
      echo "Building korifi values file..."

      make generate manifests

      kbld_file="scripts/assets/korifi-kbld.yml"
      if [[ "$DEBUG" == "true" ]]; then
        kbld_file="scripts/assets/korifi-debug-kbld.yml"
      fi

      VERSION=$(git describe --tags | awk -F'[.-]' '{$3++; print $1 "." $2 "." $3 "-" $4 "-" $5}')

      values_file="$(mktemp)"
      trap "rm -f $values_file" RETURN
      "${ROOT_DIR}/bin/yq" "with(.sources[]; .docker.buildx.rawOptions += [\"--build-arg\", \"version=$VERSION\"])" $kbld_file |
        kbld \
          --images-annotation=false \
          -f "${ROOT_DIR}/helm/korifi/values.yaml" \
          -f - >"$values_file"

      awk '/image:/ {print $2}' "$values_file" | while read -r img; do
        kind load docker-image --name "$CLUSTER_NAME" "$img"
      done

      host_ip="$(curl -s ipecho.net/plain)"
      sed -i "s/defaultAppDomainName:.*$/defaultAppDomainName: apps-${host_ip//./-}.nip.io/g" scripts/assets/values.yaml

    fi

    echo "Deploying korifi..."
    helm dependency update helm/korifi

    clusterDomain="$(docker network inspect -f '{{json .IPAM.Config}}' bridge | jq -r ".[0].Gateway").nip.io"
    apiServerUrl="api.$clusterDomain"
    logcacheUrl="logcache.$clusterDomain"
    helm upgrade --install korifi helm/korifi \
      --namespace korifi \
<<<<<<< HEAD
      --values=scripts/assets/values.yaml \
      --set=global.debug="$DEBUG" \
      --set=api.apiServer.url="$apiServerUrl" \
      --set=api.logcache.url="$logcacheUrl" \
      --set=global.containerRepositoryPrefix="$REPOSITORY_PREFIX" \
=======
      --values="$values_file" \
      --set=adminUserName="cf-admin" \
      --set=defaultAppDomainName="apps-127-0-0-1.nip.io" \
      --set=generateIngressCertificates="true" \
      --set=logLevel="debug" \
      --set=debug="$DEBUG" \
      --set=stagingRequirements.buildCacheMB="1024" \
      --set=api.apiServer.url="localhost" \
      --set=controllers.taskTTL="5s" \
      --set=jobTaskRunner.jobTTL="5s" \
      --set=containerRepositoryPrefix="$REPOSITORY_PREFIX" \
      --set=kpackImageBuilder.clusterStackBuildImage="paketobuildpacks/build-jammy-base" \
      --set=kpackImageBuilder.clusterStackRunImage="paketobuildpacks/run-jammy-base" \
>>>>>>> 1db0295e
      --set=kpackImageBuilder.builderRepository="$KPACK_BUILDER_REPOSITORY" \
      --wait
  }
  popd >/dev/null
}

function create_namespaces() {
  local security_policy

  security_policy="restricted"
  for ns in cf korifi; do
    cat <<EOF | kubectl apply -f -
apiVersion: v1
kind: Namespace
metadata:
  labels:
    pod-security.kubernetes.io/audit: $security_policy
    pod-security.kubernetes.io/enforce: $security_policy
  name: $ns
EOF
  done
}

function create_registry_secret() {
  local docker_server="$DOCKER_SERVER"

  # docker hub is very picky about its server name
  if [ "$docker_server" == "" ] || [ "$docker_server" == "index.docker.io" ]; then
    docker_server="https://index.docker.io/v1/"
  fi

  kubectl delete -n cf secret image-registry-credentials --ignore-not-found
  kubectl create secret -n cf docker-registry image-registry-credentials \
    --docker-server="$docker_server" \
    --docker-username="$DOCKER_USERNAME" \
    --docker-password="$DOCKER_PASSWORD"
}

function main() {
  parse_cmdline_args "$@"
  install_yq
  validate_registry_params
  ensure_kind_cluster "$CLUSTER_NAME"
  ensure_local_registry
  install_dependencies
  create_namespaces
  create_registry_secret
  deploy_korifi
}

main "$@"<|MERGE_RESOLUTION|>--- conflicted
+++ resolved
@@ -172,13 +172,6 @@
     logcacheUrl="logcache.$clusterDomain"
     helm upgrade --install korifi helm/korifi \
       --namespace korifi \
-<<<<<<< HEAD
-      --values=scripts/assets/values.yaml \
-      --set=global.debug="$DEBUG" \
-      --set=api.apiServer.url="$apiServerUrl" \
-      --set=api.logcache.url="$logcacheUrl" \
-      --set=global.containerRepositoryPrefix="$REPOSITORY_PREFIX" \
-=======
       --values="$values_file" \
       --set=adminUserName="cf-admin" \
       --set=defaultAppDomainName="apps-127-0-0-1.nip.io" \
@@ -186,13 +179,13 @@
       --set=logLevel="debug" \
       --set=debug="$DEBUG" \
       --set=stagingRequirements.buildCacheMB="1024" \
-      --set=api.apiServer.url="localhost" \
+      --set=api.apiServer.url="$apiServerUrl" \
+      --set=api.logcache.url="$logcacheUrl" \
       --set=controllers.taskTTL="5s" \
       --set=jobTaskRunner.jobTTL="5s" \
       --set=containerRepositoryPrefix="$REPOSITORY_PREFIX" \
       --set=kpackImageBuilder.clusterStackBuildImage="paketobuildpacks/build-jammy-base" \
       --set=kpackImageBuilder.clusterStackRunImage="paketobuildpacks/run-jammy-base" \
->>>>>>> 1db0295e
       --set=kpackImageBuilder.builderRepository="$KPACK_BUILDER_REPOSITORY" \
       --wait
   }
