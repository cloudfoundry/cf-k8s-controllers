{
  "$schema": "https://json-schema.org/draft-07/schema#",
  "properties": {
    "adminUserName": {
      "description": "Name of the admin user that will be bound to the Cloud Foundry Admin role.",
      "type": "string"
    },
    "rootNamespace": {
      "description": "Root of the Cloud Foundry namespace hierarchy.",
      "type": "string"
    },
    "debug": {
      "description": "Enables remote debugging with [Delve](https://github.com/go-delve/delve).",
      "type": "boolean"
    },
    "logLevel": {
      "description": "Sets level of logging for api and controllers components. Can be 'info' or 'debug'.",
      "type": "string",
      "enum": ["info", "debug"]
    },
    "defaultAppDomainName": {
      "description": "Base domain name for application URLs.",
      "type": "string"
    },
    "generateIngressCertificates": {
      "description": "Use `cert-manager` to generate self-signed certificates for the API and app endpoints.",
      "type": "boolean"
    },
    "containerRepositoryPrefix": {
      "description": "The prefix of the container repository where package and droplet images will be pushed. This is suffixed with the app GUID and `-packages` or `-droplets`. For example, a value of `index.docker.io/korifi/` will result in `index.docker.io/korifi/<appGUID>-packages` and `index.docker.io/korifi/<appGUID>-droplets` being pushed.",
      "type": "string",
      "pattern": "^[a-z0-9]+([._-][a-z0-9]+)*(:[0-9]+)?(/[a-z0-9]+([._-][a-z0-9]+)*)*/?$"
    },
    "containerRegistrySecret": {
      "deprecated": true,
      "description": "Deprecated in favor of containerRegistrySecrets.",
      "type": "string"
    },
    "containerRegistrySecrets": {
      "description": "List of `Secret` names to use when pushing or pulling from package, droplet and kpack builder repositories. Required if eksContainerRegistryRoleARN not set. Ignored if eksContainerRegistryRoleARN is set.",
      "type": "array",
      "items": {
        "type": "string"
      }
    },
    "eksContainerRegistryRoleARN": {
      "description": "Amazon Resource Name (ARN) of the IAM role to use to access the ECR registry from an EKS deployed Korifi. Required if containerRegistrySecret not set.",
      "type": "string"
    },
    "reconcilers": {
      "type": "object",
      "properties": {
        "build": {
          "description": "ID of the image builder to set on all `BuildWorkload` objects. Defaults to `kpack-image-builder`.",
          "type": "string"
        },
<<<<<<< HEAD
        "commonName": {
          "description": "Custom CN for the ingress certs. If set ingress certs will have this values as the CN and the full url as a subjext alternative domain name. Useful for urls longer than 64 characters.",
          "type": "string"
        },
        "generateIngressCertificates": {
          "description": "Use `cert-manager` to generate self-signed certificates for the API and app endpoints.",
          "type": "boolean"
        },
        "containerRepositoryPrefix": {
          "description": "The prefix of the container repository where package and droplet images will be pushed. This is suffixed with the app GUID and `-packages` or `-droplets`. For example, a value of `index.docker.io/korifi/` will result in `index.docker.io/korifi/<appGUID>-packages` and `index.docker.io/korifi/<appGUID>-droplets` being pushed.",
          "type": "string",
          "pattern": "^[a-z0-9]+([._-][a-z0-9]+)*(:[0-9]+)?(/[a-z0-9]+([._-][a-z0-9]+)*)*/?$"
        },
        "containerRegistrySecret": {
          "deprecated": true,
          "description": "Deprecated in favor of containerRegistrySecrets.",
=======
        "app": {
          "description": "ID of the workload runner to set on all `AppWorkload` objects. Defaults to `statefulset-runner`.",
>>>>>>> 1db0295e
          "type": "string"
        }
      },
      "required": ["build", "run"]
    },
    "stagingRequirements": {
      "type": "object",
      "properties": {
        "memoryMB": {
          "description": "Memory request in MB for staging.",
          "type": "integer"
        },
        "diskMB": {
          "description": "Ephemeral Disk request in MB for staging apps.",
          "type": "integer"
        },
        "buildCacheMB": {
          "description": "Persistent disk in MB for caching staging artifacts across builds.",
          "type": "integer"
        }
      },
      "required": ["memoryMB", "diskMB", "buildCacheMB"]
    },
    "api": {
      "properties": {
        "include": {
          "description": "Deploy the API component.",
          "type": "boolean"
        },
        "expose": {
          "description": "Expose the API component via Contour. Set to false if you want to expose the API using other means.",
          "type": "boolean"
        },
        "replicas": {
          "description": "Number of replicas.",
          "type": "integer"
        },
        "resources": {
          "description": "[`ResourceRequirements`](https://kubernetes.io/docs/reference/generated/kubernetes-api/v1.25/#resourcerequirements-v1-core) for the API.",
          "type": "object",
          "properties": {
            "requests": {
              "description": "Resource requests.",
              "type": "object",
              "properties": {
                "cpu": {
                  "description": "CPU request.",
                  "type": "string"
                },
                "memory": {
                  "description": "Memory request.",
                  "type": "string"
                }
              }
            },
            "limits": {
              "description": "Resource limits.",
              "type": "object",
              "properties": {
                "cpu": {
                  "description": "CPU limit.",
                  "type": "string"
                },
                "memory": {
                  "description": "Memory limit.",
                  "type": "string"
                }
              }
            }
          }
        },
        "apiServer": {
          "type": "object",
          "properties": {
            "url": {
              "description": "API URL.",
              "type": "string"
            },
            "port": {
              "description": "API external port. Defaults to `443`.",
              "type": "integer"
            },
            "internalPort": {
              "description": "Port used internally by the API container.",
              "type": "integer"
            },
            "timeouts": {
              "type": "object",
              "description": "HTTP timeouts.",
              "properties": {
                "read": {
                  "description": "Read timeout.",
                  "type": "integer"
                },
                "write": {
                  "description": "Write timeout.",
                  "type": "integer"
                },
                "idle": {
                  "description": "Idle timeout.",
                  "type": "integer"
                },
                "readHeader": {
                  "description": "Read header timeout.",
                  "type": "integer"
                }
              },
              "required": ["read", "write", "idle", "readHeader"]
            }
          },
          "required": ["url", "port", "internalPort", "timeouts"]
        },
        "logcache": {
          "type": "object",
          "properties": {
            "url": {
              "description": "Logcache URL.",
              "type": "string"
            }
          },
          "required": ["url"]
        },

        "image": {
          "description": "Reference to the API container image.",
          "type": "string"
        },
        "lifecycle": {
          "type": "object",
          "description": "Default lifecycle for apps.",
          "properties": {
            "type": {
              "description": "Lifecycle type (only `buildpack` accepted currently).",
              "type": "string",
              "enum": ["buildpack"]
            },
            "stack": {
              "description": "Stack.",
              "type": "string"
            }
          },
          "required": ["type", "stack"]
        },
        "userCertificateExpirationWarningDuration": {
          "description": "Issue a warning if the user certificate provided for login has a long expiry. See [`time.ParseDuration`](https://pkg.go.dev/time#ParseDuration) for details on the format.",
          "type": "string"
        },
        "authProxy": {
          "type": "object",
          "description": "Needed if using a cluster authentication proxy, e.g. [Pinniped](https://pinniped.dev/).",
          "properties": {
            "host": {
              "description": "Must be a host string, a host:port pair, or a URL to the base of the apiserver.",
              "type": "string"
            },
            "caCert": {
              "description": "Proxy's PEM-encoded CA certificate (*not* as Base64).",
              "type": "string"
            }
          }
        }
      },
      "required": [
        "include",
        "expose",
        "apiServer",
        "image",
        "lifecycle",
        "userCertificateExpirationWarningDuration"
      ],
      "type": "object"
    },
    "controllers": {
      "properties": {
        "replicas": {
          "description": "Number of replicas.",
          "type": "integer"
        },
        "resources": {
          "description": "[`ResourceRequirements`](https://kubernetes.io/docs/reference/generated/kubernetes-api/v1.25/#resourcerequirements-v1-core) for the API.",
          "type": "object",
          "properties": {
            "requests": {
              "description": "Resource requests.",
              "type": "object",
              "properties": {
                "cpu": {
                  "description": "CPU request.",
                  "type": "string"
                },
                "memory": {
                  "description": "Memory request.",
                  "type": "string"
                }
              }
            },
            "limits": {
              "description": "Resource limits.",
              "type": "object",
              "properties": {
                "cpu": {
                  "description": "CPU limit.",
                  "type": "string"
                },
                "memory": {
                  "description": "Memory limit.",
                  "type": "string"
                }
              }
            }
          }
        },
        "image": {
          "description": "Reference to the controllers container image.",
          "type": "string"
        },
        "processDefaults": {
          "type": "object",
          "properties": {
            "memoryMB": {
              "description": "Default memory limit for the `web` process.",
              "type": "integer"
            },
            "diskQuotaMB": {
              "description": "Default disk quota for the `web` process.",
              "type": "integer"
            }
          },
          "required": ["memoryMB", "diskQuotaMB"]
        },
        "taskTTL": {
          "description": "How long before the `CFTask` object is deleted after the task has completed. See [`time.ParseDuration`](https://pkg.go.dev/time#ParseDuration) for details on the format, an additional `d` suffix for days is supported.",
          "type": "string"
        },
        "workloadsTLSSecret": {
          "description": "TLS secret used when setting up an app routes.",
          "type": "string"
        },
        "namespaceLabels": {
          "description": "Key-value pairs that are going to be set as labels on the namespaces created by Korifi.",
          "type": "object",
          "properties": {}
        },
        "extraVCAPApplicationValues": {
          "description": "Key-value pairs that are going to be set in the VCAP_APPLICATION env var on apps. Nested values are not supported.",
          "type": "object",
          "properties": {}
        },
        "maxRetainedPackagesPerApp": {
          "description": "How many 'ready' packages to keep, excluding the package associated with the app's current droplet. Older 'ready' packages will be deleted, along with their corresponding container images.",
          "type": "integer",
          "minimum": 1
        },
        "maxRetainedBuildsPerApp": {
          "description": "How many staged builds to keep, excluding the app's current droplet. Older staged builds will be deleted, along with their corresponding container images.",
          "type": "integer",
          "minimum": 1
        }
      },
      "required": ["image", "taskTTL", "workloadsTLSSecret"],
      "type": "object"
    },
    "kpackImageBuilder": {
      "properties": {
        "include": {
          "description": "Deploy the `kpack-image-builder` component.",
          "type": "boolean"
        },
        "replicas": {
          "description": "Number of replicas.",
          "type": "integer"
        },
        "resources": {
          "description": "[`ResourceRequirements`](https://kubernetes.io/docs/reference/generated/kubernetes-api/v1.25/#resourcerequirements-v1-core) for the API.",
          "type": "object",
          "properties": {
            "requests": {
              "description": "Resource requests.",
              "type": "object",
              "properties": {
                "cpu": {
                  "description": "CPU request.",
                  "type": "string"
                },
                "memory": {
                  "description": "Memory request.",
                  "type": "string"
                }
              }
            },
            "limits": {
              "description": "Resource limits.",
              "type": "object",
              "properties": {
                "cpu": {
                  "description": "CPU limit.",
                  "type": "string"
                },
                "memory": {
                  "description": "Memory limit.",
                  "type": "string"
                }
              }
            }
          }
        },
        "clusterBuilderName": {
          "description": "The name of the `ClusterBuilder` Kpack has been configured with. Leave blank to let `kpack-image-builder` create an example `ClusterBuilder`.",
          "type": "string"
        },
        "builderReadinessTimeout": {
          "description": "The time that the kpack Builder will be waited for if not in ready state, berfore the build workload fails. See [`time.ParseDuration`](https://pkg.go.dev/time#ParseDuration) for details on the format, an additional `d` suffix for days is supported.",
          "type": "string"
        },
        "clusterStackID": {
          "description": "The ID of the `ClusterStack`. Used when `clusterBuilderName` is blank.",
          "type": "string"
        },
        "clusterStackBuildImage": {
          "description": "The image to use for building defined in the `ClusterStack`. Used when `clusterBuilderName` is blank.",
          "type": "string"
        },
        "clusterStackRunImage": {
          "description": "The image to use for running defined in the `ClusterStack`. Used when `clusterBuilderName` is blank.",
          "type": "string"
        },
        "builderRepository": {
          "description": "Container image repository to store the `ClusterBuilder` image. Required when `clusterBuilderName` is not provided.",
          "type": "string",
          "pattern": "^([a-z0-9]+([._-][a-z0-9]+)*(:[0-9]+)?(/[a-z0-9]+([._-][a-z0-9]+)*)*)?$"
        }
      },
      "required": ["include", "builderReadinessTimeout"],
      "type": "object"
    },
    "statefulsetRunner": {
      "properties": {
        "include": {
          "description": "Deploy the `statefulset-runner` component.",
          "type": "boolean"
        },
        "replicas": {
          "description": "Number of replicas.",
          "type": "integer"
        },
        "resources": {
          "description": "[`ResourceRequirements`](https://kubernetes.io/docs/reference/generated/kubernetes-api/v1.25/#resourcerequirements-v1-core) for the API.",
          "type": "object",
          "properties": {
            "requests": {
              "description": "Resource requests.",
              "type": "object",
              "properties": {
                "cpu": {
                  "description": "CPU request.",
                  "type": "string"
                },
                "memory": {
                  "description": "Memory request.",
                  "type": "string"
                }
              }
            },
            "limits": {
              "description": "Resource limits.",
              "type": "object",
              "properties": {
                "cpu": {
                  "description": "CPU limit.",
                  "type": "string"
                },
                "memory": {
                  "description": "Memory limit.",
                  "type": "string"
                }
              }
            }
          }
        }
      },
      "required": ["include"],
      "type": "object"
    },
    "jobTaskRunner": {
      "properties": {
        "include": {
          "description": "Deploy the `job-task-runner` component.",
          "type": "boolean"
        },
        "replicas": {
          "description": "Number of replicas.",
          "type": "integer"
        },
        "resources": {
          "description": "[`ResourceRequirements`](https://kubernetes.io/docs/reference/generated/kubernetes-api/v1.25/#resourcerequirements-v1-core) for the API.",
          "type": "object",
          "properties": {
            "requests": {
              "description": "Resource requests.",
              "type": "object",
              "properties": {
                "cpu": {
                  "description": "CPU request.",
                  "type": "string"
                },
                "memory": {
                  "description": "Memory request.",
                  "type": "string"
                }
              }
            },
            "limits": {
              "description": "Resource limits.",
              "type": "object",
              "properties": {
                "cpu": {
                  "description": "CPU limit.",
                  "type": "string"
                },
                "memory": {
                  "description": "Memory limit.",
                  "type": "string"
                }
              }
            }
          }
        },
        "jobTTL": {
          "description": "How long before the `Job` backing up a task is deleted after completion. See [`time.ParseDuration`](https://pkg.go.dev/time#ParseDuration) for details on the format, an additional `d` suffix for days is supported.",
          "type": "string"
        }
      },
      "required": ["include", "jobTTL"],
      "type": "object"
    },
    "contourRouter": {
      "properties": {
        "include": {
          "description": "Deploy the `contour-router` component.",
          "type": "boolean"
        }
      },
      "required": ["include"],
      "type": "object"
    },
    "helm": {
      "properties": {
        "hooksImage": {
          "description": "Image for the helm hooks containing kubectl",
          "type": "string"
        }
      },
      "type": "object"
    }
  },
  "required": [
    "adminUserName",
    "containerRepositoryPrefix",
    "defaultAppDomainName",
    "logLevel",
    "reconcilers",
    "rootNamespace",
    "stagingRequirements",
    "api",
    "controllers",
    "kpackImageBuilder",
    "statefulsetRunner",
    "jobTaskRunner"
  ],
  "title": "Values",
  "type": "object"
}<|MERGE_RESOLUTION|>--- conflicted
+++ resolved
@@ -47,6 +47,10 @@
       "description": "Amazon Resource Name (ARN) of the IAM role to use to access the ECR registry from an EKS deployed Korifi. Required if containerRegistrySecret not set.",
       "type": "string"
     },
+    "commonName": {
+      "description": "Custom CN for the ingress certs. If set ingress certs will have this values as the CN and the full url as a subjext alternative domain name. Useful for urls longer than 64 characters.",
+      "type": "string"
+    },
     "reconcilers": {
       "type": "object",
       "properties": {
@@ -54,27 +58,8 @@
           "description": "ID of the image builder to set on all `BuildWorkload` objects. Defaults to `kpack-image-builder`.",
           "type": "string"
         },
-<<<<<<< HEAD
-        "commonName": {
-          "description": "Custom CN for the ingress certs. If set ingress certs will have this values as the CN and the full url as a subjext alternative domain name. Useful for urls longer than 64 characters.",
-          "type": "string"
-        },
-        "generateIngressCertificates": {
-          "description": "Use `cert-manager` to generate self-signed certificates for the API and app endpoints.",
-          "type": "boolean"
-        },
-        "containerRepositoryPrefix": {
-          "description": "The prefix of the container repository where package and droplet images will be pushed. This is suffixed with the app GUID and `-packages` or `-droplets`. For example, a value of `index.docker.io/korifi/` will result in `index.docker.io/korifi/<appGUID>-packages` and `index.docker.io/korifi/<appGUID>-droplets` being pushed.",
-          "type": "string",
-          "pattern": "^[a-z0-9]+([._-][a-z0-9]+)*(:[0-9]+)?(/[a-z0-9]+([._-][a-z0-9]+)*)*/?$"
-        },
-        "containerRegistrySecret": {
-          "deprecated": true,
-          "description": "Deprecated in favor of containerRegistrySecrets.",
-=======
         "app": {
           "description": "ID of the workload runner to set on all `AppWorkload` objects. Defaults to `statefulset-runner`.",
->>>>>>> 1db0295e
           "type": "string"
         }
       },
