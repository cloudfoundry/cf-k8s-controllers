--- conflicted
+++ resolved
@@ -24,10 +24,6 @@
 	Credentials    map[string]any `json:"credentials"`
 	SyslogDrainURL *string        `json:"syslog_drain_url"`
 	VolumeMounts   []string       `json:"volume_mounts"`
-<<<<<<< HEAD
-	Plan           string         `json:"plan,omitempty"`
-=======
->>>>>>> b263ac70
 }
 
 type WorkloadEnvBuilder struct {
