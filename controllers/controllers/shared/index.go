package shared

import (
	"context"
	"strings"

	korifiv1alpha1 "code.cloudfoundry.org/korifi/controllers/api/v1alpha1"
<<<<<<< HEAD
	trinityv1alpha1 "github.tools.sap/neoCoreArchitecture/trinity-service-manager/controllers/api/v1alpha1"
=======

	"github.com/go-logr/logr"
	"github.com/google/uuid"
	"k8s.io/apimachinery/pkg/api/meta"
	metav1 "k8s.io/apimachinery/pkg/apis/meta/v1"
>>>>>>> b71b8866
	"sigs.k8s.io/controller-runtime/pkg/client"
	"sigs.k8s.io/controller-runtime/pkg/manager"
)

const (
	IndexRouteDestinationAppName           = "destinationAppName"
	IndexRouteDomainQualifiedName          = "domainQualifiedName"
	IndexServiceBindingAppGUID             = "serviceBindingAppGUID"
	IndexServiceBindingServiceInstanceGUID = "serviceBindingServiceInstanceGUID"
	IndexAppTasks                          = "appTasks"
	IndexSpaceNamespaceName                = "spaceNamespace"
	IndexOrgNamespaceName                  = "orgNamespace"
<<<<<<< HEAD
	IndexServicePlanGUID                   = "servicePlanGUID"
	IndexServiceOfferingGUID               = "serviceOfferingGUID"
=======

	StatusConditionReady = "Ready"
>>>>>>> b71b8866
)

func SetupIndexWithManager(mgr manager.Manager) error {
	err := mgr.GetFieldIndexer().IndexField(context.Background(), new(korifiv1alpha1.CFRoute), IndexRouteDestinationAppName, routeDestinationAppNameIndexFn)
	if err != nil {
		return err
	}

	err = mgr.GetFieldIndexer().IndexField(context.Background(), new(korifiv1alpha1.CFRoute), IndexRouteDomainQualifiedName, routeDomainQualifiedNameIndexFn)
	if err != nil {
		return err
	}

	err = mgr.GetFieldIndexer().IndexField(context.Background(), new(korifiv1alpha1.CFServiceBinding), IndexServiceBindingAppGUID, serviceBindingAppGUIDIndexFn)
	if err != nil {
		return err
	}

	err = mgr.GetFieldIndexer().IndexField(context.Background(), new(korifiv1alpha1.CFServiceBinding), IndexServiceBindingServiceInstanceGUID, serviceBindingServiceInstanceGUIDIndexFn)
	if err != nil {
		return err
	}

	err = mgr.GetFieldIndexer().IndexField(context.Background(), &korifiv1alpha1.CFTask{}, IndexAppTasks, func(object client.Object) []string {
		task := object.(*korifiv1alpha1.CFTask)
		return []string{task.Spec.AppRef.Name}
	})
	if err != nil {
		return err
	}

	err = mgr.GetFieldIndexer().IndexField(context.Background(), &korifiv1alpha1.CFSpace{}, IndexSpaceNamespaceName, func(object client.Object) []string {
		space := object.(*korifiv1alpha1.CFSpace)
		return []string{space.Status.GUID}
	})
	if err != nil {
		return err
	}

	err = mgr.GetFieldIndexer().IndexField(context.Background(), &korifiv1alpha1.CFOrg{}, IndexOrgNamespaceName, func(object client.Object) []string {
		org := object.(*korifiv1alpha1.CFOrg)
		return []string{org.Status.GUID}
	})
	if err != nil {
		return err
	}

	err = mgr.GetFieldIndexer().IndexField(context.Background(), &trinityv1alpha1.CFServicePlan{}, IndexServicePlanGUID, func(object client.Object) []string {
		plan := object.(*trinityv1alpha1.CFServicePlan)
		return []string{plan.Spec.GUID}
	})
	if err != nil {
		return err
	}

	err = mgr.GetFieldIndexer().IndexField(context.Background(), &trinityv1alpha1.CFServiceOffering{}, IndexServiceOfferingGUID, func(object client.Object) []string {
		offering := object.(*trinityv1alpha1.CFServiceOffering)
		return []string{offering.Spec.GUID}
	})
	if err != nil {
		return err
	}

	return nil
}

func routeDestinationAppNameIndexFn(rawObj client.Object) []string {
	route := rawObj.(*korifiv1alpha1.CFRoute)
	var destinationAppNames []string
	for _, destination := range route.Spec.Destinations {
		destinationAppNames = append(destinationAppNames, destination.AppRef.Name)
	}
	return destinationAppNames
}

func routeDomainQualifiedNameIndexFn(rawObj client.Object) []string {
	route := rawObj.(*korifiv1alpha1.CFRoute)
	return []string{route.Spec.DomainRef.Namespace + "." + route.Spec.DomainRef.Name}
}

func serviceBindingAppGUIDIndexFn(rawObj client.Object) []string {
	serviceBinding := rawObj.(*korifiv1alpha1.CFServiceBinding)
	return []string{serviceBinding.Spec.AppRef.Name}
}

func serviceBindingServiceInstanceGUIDIndexFn(rawObj client.Object) []string {
	serviceBinding := rawObj.(*korifiv1alpha1.CFServiceBinding)
	return []string{serviceBinding.Spec.Service.Name}
}

// GetConditionOrSetAsUnknown is a helper function that retrieves the value of the provided conditionType, like
// "Succeeded" and returns the value: "True", "False", or "Unknown". If the value is not present, the pointer to the
// list of conditions provided to the function is used to add an entry to the list of Conditions with a value of
// "Unknown" and "Unknown" is returned
func GetConditionOrSetAsUnknown(conditions *[]metav1.Condition, conditionType string, generation int64) metav1.ConditionStatus {
	if conditionStatus := meta.FindStatusCondition(*conditions, conditionType); conditionStatus != nil {
		return conditionStatus.Status
	}

	meta.SetStatusCondition(conditions, metav1.Condition{
		Type:               conditionType,
		Status:             metav1.ConditionUnknown,
		Reason:             "Unknown",
		Message:            "Unknown",
		ObservedGeneration: generation,
	})

	return metav1.ConditionUnknown
}

func RemovePackageManagerKeys(src map[string]string, log logr.Logger) map[string]string {
	if src == nil {
		return src
	}

	dest := map[string]string{}
	for key, value := range src {
		if strings.HasPrefix(key, "meta.helm.sh/") {
			log.V(1).Info("skipping helm annotation propagation", "key", key)
			continue
		}

		if strings.HasPrefix(key, "kapp.k14s.io/") {
			log.V(1).Info("skipping kapp annotation propagation", "key", key)
			continue
		}

		dest[key] = value
	}

	return dest
}

func ObjectLogger(log logr.Logger, obj client.Object) logr.Logger {
	return log.WithValues("namespace", obj.GetNamespace(), "name", obj.GetName(), "logID", uuid.NewString())
}<|MERGE_RESOLUTION|>--- conflicted
+++ resolved
@@ -5,15 +5,12 @@
 	"strings"
 
 	korifiv1alpha1 "code.cloudfoundry.org/korifi/controllers/api/v1alpha1"
-<<<<<<< HEAD
 	trinityv1alpha1 "github.tools.sap/neoCoreArchitecture/trinity-service-manager/controllers/api/v1alpha1"
-=======
 
 	"github.com/go-logr/logr"
 	"github.com/google/uuid"
 	"k8s.io/apimachinery/pkg/api/meta"
 	metav1 "k8s.io/apimachinery/pkg/apis/meta/v1"
->>>>>>> b71b8866
 	"sigs.k8s.io/controller-runtime/pkg/client"
 	"sigs.k8s.io/controller-runtime/pkg/manager"
 )
@@ -26,13 +23,10 @@
 	IndexAppTasks                          = "appTasks"
 	IndexSpaceNamespaceName                = "spaceNamespace"
 	IndexOrgNamespaceName                  = "orgNamespace"
-<<<<<<< HEAD
 	IndexServicePlanGUID                   = "servicePlanGUID"
 	IndexServiceOfferingGUID               = "serviceOfferingGUID"
-=======
 
 	StatusConditionReady = "Ready"
->>>>>>> b71b8866
 )
 
 func SetupIndexWithManager(mgr manager.Manager) error {
