package networking

import (
	"context"
	"errors"
	"fmt"
	"net/url"
	"strings"

	korifiv1alpha1 "code.cloudfoundry.org/korifi/controllers/api/v1alpha1"
	"code.cloudfoundry.org/korifi/controllers/webhooks"
	"github.com/hashicorp/go-multierror"

	apierrors "k8s.io/apimachinery/pkg/api/errors"
	"k8s.io/apimachinery/pkg/runtime"
	"k8s.io/apimachinery/pkg/types"
	"k8s.io/apimachinery/pkg/util/validation"
	ctrl "sigs.k8s.io/controller-runtime"
	"sigs.k8s.io/controller-runtime/pkg/client"
	logf "sigs.k8s.io/controller-runtime/pkg/log"
	"sigs.k8s.io/controller-runtime/pkg/webhook"
	"sigs.k8s.io/controller-runtime/pkg/webhook/admission"
)

const (
	RouteEntityType = "route"

	RouteDestinationNotInSpaceErrorType    = "RouteDestinationNotInSpaceError"
	RouteDestinationNotInSpaceErrorMessage = "Route destination app not found in space"
	RouteHostNameValidationErrorType       = "RouteHostNameValidationError"
	RoutePathValidationErrorType           = "RoutePathValidationError"
	RouteSubdomainValidationErrorType      = "RouteSubdomainValidationError"
	RouteSubdomainValidationErrorMessage   = "Subdomains must each be at most 63 characters"

	HostEmptyError  = "host cannot be empty"
	HostLengthError = "host is too long (maximum is 63 characters)"
	HostFormatError = "host must be either \"*\" or contain only alphanumeric characters, \"_\", or \"-\""

	InvalidURIError          = "Invalid Route URI"
	PathIsSlashError         = "Path cannot be a single slash"
	PathHasQuestionMarkError = "Path cannot contain a question mark"
	PathLengthExceededError  = "Path cannot exceed 128 characters"
)

var logger = logf.Log.WithName("route-validation")

//+kubebuilder:webhook:path=/validate-korifi-cloudfoundry-org-v1alpha1-cfroute,mutating=false,failurePolicy=fail,sideEffects=NoneOnDryRun,groups=korifi.cloudfoundry.org,resources=cfroutes,verbs=create;update;delete,versions=v1alpha1,name=vcfroute.korifi.cloudfoundry.org,admissionReviewVersions={v1,v1beta1}

type CFRouteValidator struct {
	duplicateValidator webhooks.NameValidator
	rootNamespace      string
	client             client.Client
}

var _ webhook.CustomValidator = &CFRouteValidator{}

func NewCFRouteValidator(
	nameValidator webhooks.NameValidator,
	rootNamespace string,
	client client.Client,
) *CFRouteValidator {
	return &CFRouteValidator{
		duplicateValidator: nameValidator,
		rootNamespace:      rootNamespace,
		client:             client,
	}
}

func (v *CFRouteValidator) SetupWebhookWithManager(mgr ctrl.Manager) error {
	return ctrl.NewWebhookManagedBy(mgr).
		For(&korifiv1alpha1.CFRoute{}).
		WithValidator(v).
		Complete()
}

func (v *CFRouteValidator) ValidateCreate(ctx context.Context, obj runtime.Object) (admission.Warnings, error) {
	route, ok := obj.(*korifiv1alpha1.CFRoute)
	if !ok {
		return nil, apierrors.NewBadRequest(fmt.Sprintf("expected nil, a CFRoute but got a %T", obj))
	}

	cfDomain, err := v.validateRoute(ctx, route)
	if err != nil {
		return nil, err
	}

	route.Status.FQDN = cfDomain.Spec.Name

	return nil, v.duplicateValidator.ValidateCreate(ctx, logger, v.rootNamespace, route)
}

func (v *CFRouteValidator) ValidateUpdate(ctx context.Context, oldObj, obj runtime.Object) (admission.Warnings, error) {
	route, ok := obj.(*korifiv1alpha1.CFRoute)
	if !ok {
		return nil, apierrors.NewBadRequest(fmt.Sprintf("expected a CFRoute but got a %T", obj))
	}

	if !route.GetDeletionTimestamp().IsZero() {
		return nil, nil
	}

	oldRoute, ok := oldObj.(*korifiv1alpha1.CFRoute)
	if !ok {
		return nil, apierrors.NewBadRequest(fmt.Sprintf("expected a CFRoute but got a %T", obj))
	}

	immutableError := webhooks.ValidationError{
		Type: webhooks.ImmutableFieldErrorType,
	}

	if route.Spec.Host != oldRoute.Spec.Host {
		immutableError.Message = fmt.Sprintf(webhooks.ImmutableFieldErrorMessageTemplate, "CFRoute.Spec.Host")
		return nil, immutableError.ExportJSONError()
	}

	if route.Spec.Path != oldRoute.Spec.Path {
		immutableError.Message = fmt.Sprintf(webhooks.ImmutableFieldErrorMessageTemplate, "CFRoute.Spec.Path")
		return nil, immutableError.ExportJSONError()
	}

	if route.Spec.Protocol != oldRoute.Spec.Protocol {
		immutableError.Message = fmt.Sprintf(webhooks.ImmutableFieldErrorMessageTemplate, "CFRoute.Spec.Protocol")
		return nil, immutableError.ExportJSONError()
	}

	if route.Spec.DomainRef.Name != oldRoute.Spec.DomainRef.Name {
		immutableError.Message = fmt.Sprintf(webhooks.ImmutableFieldErrorMessageTemplate, "CFRoute.Spec.DomainRef.Name")
		return nil, immutableError.ExportJSONError()
	}

	err := v.validateDestinations(ctx, route)
	if err != nil {
		return nil, err
	}

	return nil, v.duplicateValidator.ValidateUpdate(ctx, logger, v.rootNamespace, oldRoute, route)
}

func (v *CFRouteValidator) ValidateDelete(ctx context.Context, obj runtime.Object) (admission.Warnings, error) {
	route, ok := obj.(*korifiv1alpha1.CFRoute)
	if !ok {
		return nil, apierrors.NewBadRequest(fmt.Sprintf("expected a CFRoute but got a %T", obj))
	}

	return nil, v.duplicateValidator.ValidateDelete(ctx, logger, v.rootNamespace, route)
}

func (v *CFRouteValidator) validateRoute(ctx context.Context, route *korifiv1alpha1.CFRoute) (*korifiv1alpha1.CFDomain, error) {
	domain, err := v.fetchDomain(ctx, route)
	if err != nil {
		return domain, err
	}

	err = v.validateDestinations(ctx, route)
	if err != nil {
		return domain, err
	}

	if err = validateFQDN(route.Spec.Host, domain.Spec.Name); err != nil {
		return nil, err
	}

	if err = validatePath(route.Spec.Path); err != nil {
		return nil, err
	}

	return domain, nil
}

func (v *CFRouteValidator) fetchDomain(ctx context.Context, route *korifiv1alpha1.CFRoute) (*korifiv1alpha1.CFDomain, error) {
	domain := &korifiv1alpha1.CFDomain{}
	err := v.client.Get(ctx, types.NamespacedName{Name: route.Spec.DomainRef.Name, Namespace: route.Spec.DomainRef.Namespace}, domain)
	if err != nil {
		errMessage := "Error while retrieving CFDomain object"
		logger.Info(errMessage, "reason", err)
		return nil, webhooks.ValidationError{
			Type:    webhooks.UnknownErrorType,
			Message: errMessage,
		}.ExportJSONError()
	}
	return domain, err
}

func (v *CFRouteValidator) validateDestinations(ctx context.Context, route *korifiv1alpha1.CFRoute) error {
	err := v.checkDestinationsExistInNamespace(ctx, *route)
	if err != nil {
		validationErr := webhooks.ValidationError{}

		if apierrors.IsNotFound(err) {
			validationErr.Type = RouteDestinationNotInSpaceErrorType
			validationErr.Message = RouteDestinationNotInSpaceErrorMessage
		} else {
			validationErr.Type = webhooks.UnknownErrorType
			validationErr.Message = webhooks.UnknownErrorMessage
		}

		logger.Info(validationErr.Message, "reason", err)
		return validationErr.ExportJSONError()
	}

	return nil
}

func validateFQDN(host, domain string) error {
	// we only need to validate that "<host>.<domain>" is not too long and that
	// <host> is either "*" or a valid dns label. The domain webhook already
	// guarantees that the domain is well formed

	if len(host+"."+domain) > validation.DNS1123SubdomainMaxLength {
		return webhooks.ValidationError{
			Type:    RouteSubdomainValidationErrorType,
			Message: fmt.Sprintf("A valid DNS-1123 subdomain must not exceed %d characters.", validation.DNS1123SubdomainMaxLength),
		}.ExportJSONError()
	}
<<<<<<< HEAD
	// validate host after converting it to lower case
=======

>>>>>>> e969e23e
	host = strings.ToLower(host)
	err := validateHost(host)
	if err != nil {
		return webhooks.ValidationError{
			Type:    RouteHostNameValidationErrorType,
			Message: fmt.Sprintf("Host %q is not valid: %s", host, err.Error()),
		}.ExportJSONError()
	}

	return nil
}

func validateHost(host string) error {
	if host == "*" {
		return nil
	}

	var multiErr *multierror.Error
	for _, err := range validation.IsDNS1123Label(host) {
		multiErr = multierror.Append(multiErr, errors.New(err))
	}

	if multiErr == nil {
		return nil
	}

	return multiErr.ErrorOrNil()
}

func validatePath(path string) error {
	var errStrings []string

	if path == "" {
		return nil
	}

	_, err := url.ParseRequestURI(path)
	if err != nil {
		errStrings = append(errStrings, InvalidURIError)
	}

	if path == "/" {
		errStrings = append(errStrings, PathIsSlashError)
	}

	if strings.Contains(path, "?") {
		errStrings = append(errStrings, PathHasQuestionMarkError)
	}

	if len(path) > 128 {
		errStrings = append(errStrings, PathLengthExceededError)
	}

	if len(errStrings) == 0 {
		return nil
	}

	if len(errStrings) > 0 {
		return webhooks.ValidationError{
			Type:    RoutePathValidationErrorType,
			Message: strings.Join(errStrings, ", "),
		}.ExportJSONError()
	}

	return nil
}

func (v *CFRouteValidator) checkDestinationsExistInNamespace(ctx context.Context, route korifiv1alpha1.CFRoute) error {
	for _, destination := range route.Spec.Destinations {
		err := v.client.Get(ctx, client.ObjectKey{Namespace: route.Namespace, Name: destination.AppRef.Name}, &korifiv1alpha1.CFApp{})
		if err != nil {
			return err
		}
	}

	return nil
}<|MERGE_RESOLUTION|>--- conflicted
+++ resolved
@@ -212,11 +212,7 @@
 			Message: fmt.Sprintf("A valid DNS-1123 subdomain must not exceed %d characters.", validation.DNS1123SubdomainMaxLength),
 		}.ExportJSONError()
 	}
-<<<<<<< HEAD
-	// validate host after converting it to lower case
-=======
-
->>>>>>> e969e23e
+
 	host = strings.ToLower(host)
 	err := validateHost(host)
 	if err != nil {
