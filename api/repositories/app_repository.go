--- conflicted
+++ resolved
@@ -156,16 +156,6 @@
 	EnvironmentVariables map[string]*string
 }
 
-<<<<<<< HEAD
-type PatchAppMetadataMessage struct {
-	MetadataPatch
-	AppGUID   string
-	SpaceGUID string
-	Lifecycle Lifecycle
-}
-
-=======
->>>>>>> b71b8866
 type SetCurrentDropletMessage struct {
 	AppGUID     string
 	DropletGUID string
@@ -179,17 +169,10 @@
 }
 
 type ListAppsMessage struct {
-<<<<<<< HEAD
-	Names          []string
-	Guids          []string
-	SpaceGuids     []string
-	LabelSelectors []string
-=======
 	Names         []string
 	Guids         []string
 	SpaceGuids    []string
 	LabelSelector string
->>>>>>> b71b8866
 }
 
 type byName []AppRecord
@@ -367,99 +350,6 @@
 	return appRecords, nil
 }
 
-<<<<<<< HEAD
-func applyAppListFilter(appList []korifiv1alpha1.CFApp, message ListAppsMessage) []korifiv1alpha1.CFApp {
-	nameFilterSpecified := len(message.Names) > 0
-	guidsFilterSpecified := len(message.Guids) > 0
-	spaceGUIDFilterSpecified := len(message.SpaceGuids) > 0
-	labelSelectorsSpecified := len(message.LabelSelectors) > 0
-
-	var filtered []korifiv1alpha1.CFApp
-
-	if guidsFilterSpecified {
-		for _, app := range appList {
-			for _, guid := range message.Guids {
-				if appMatchesGUID(app, guid) {
-					filtered = append(filtered, app)
-				}
-			}
-		}
-	}
-
-	if guidsFilterSpecified && len(filtered) == 0 {
-		return filtered
-	}
-
-	if len(filtered) > 0 {
-		appList = filtered
-		filtered = []korifiv1alpha1.CFApp{}
-	}
-
-	if !nameFilterSpecified && !spaceGUIDFilterSpecified {
-		return appList
-	}
-
-	for _, app := range appList {
-		if nameFilterSpecified && spaceGUIDFilterSpecified {
-			for _, name := range message.Names {
-				for _, spaceGUID := range message.SpaceGuids {
-					if appBelongsToSpace(app, spaceGUID) && appMatchesName(app, name) {
-						filtered = append(filtered, app)
-					}
-				}
-			}
-		} else if nameFilterSpecified {
-			for _, name := range message.Names {
-				if appMatchesName(app, name) {
-					filtered = append(filtered, app)
-				}
-			}
-		} else if spaceGUIDFilterSpecified {
-			for _, spaceGUID := range message.SpaceGuids {
-				if appBelongsToSpace(app, spaceGUID) {
-					filtered = append(filtered, app)
-				}
-			}
-		}
-	}
-
-	if labelSelectorsSpecified {
-		for index := len(filtered) - 1; index >= 0; index-- {
-			if !appMatchesAllLabels(filtered[index].Labels, message.LabelSelectors) {
-				filtered = append(filtered[:index], filtered[index+1:]...)
-				if len(filtered) == 0 {
-					return filtered
-				}
-			}
-		}
-	}
-
-	return filtered
-}
-
-func appMatchesAllLabels(labels map[string]string, queries []string) bool {
-	for _, query := range queries {
-		if !labelsFilter(labels, query) {
-			return false
-		}
-	}
-	return true
-}
-
-func appBelongsToSpace(app korifiv1alpha1.CFApp, spaceGUID string) bool {
-	return app.Namespace == spaceGUID
-}
-
-func appMatchesName(app korifiv1alpha1.CFApp, name string) bool {
-	return app.Spec.DisplayName == name
-}
-
-func appMatchesGUID(app korifiv1alpha1.CFApp, guid string) bool {
-	return app.Name == guid
-}
-
-=======
->>>>>>> b71b8866
 func returnAppList(appList []korifiv1alpha1.CFApp) []AppRecord {
 	appRecords := make([]AppRecord, 0, len(appList))
 
@@ -519,42 +409,6 @@
 	return appEnvVarsSecretToRecord(secretObj), nil
 }
 
-<<<<<<< HEAD
-func (f *AppRepo) PatchAppMetadata(ctx context.Context, authInfo authorization.Info, message PatchAppMetadataMessage) (AppRecord, error) {
-	userClient, err := f.userClientFactory.BuildClient(authInfo)
-	if err != nil {
-		return AppRecord{}, fmt.Errorf("failed to build user client: %w", err)
-	}
-
-	app := new(korifiv1alpha1.CFApp)
-	err = userClient.Get(ctx, client.ObjectKey{Namespace: message.SpaceGUID, Name: message.AppGUID}, app)
-	if err != nil {
-		return AppRecord{}, fmt.Errorf("failed to get app: %w", apierrors.FromK8sError(err, AppResourceType))
-	}
-
-	err = k8s.PatchResource(ctx, userClient, app, func() {
-		message.Apply(app)
-
-		if message.Lifecycle.Type != "" {
-			app.Spec.Lifecycle.Type = korifiv1alpha1.LifecycleType(message.Lifecycle.Type)
-
-			if app.Spec.Lifecycle.Type == "buildpack" {
-				app.Spec.Lifecycle.Data.Stack = message.Lifecycle.Data.Stack
-				app.Spec.Lifecycle.Data.Buildpacks = message.Lifecycle.Data.Buildpacks
-			} else {
-				app.Spec.Lifecycle.Data = korifiv1alpha1.LifecycleData{}
-			}
-		}
-	})
-	if err != nil {
-		return AppRecord{}, apierrors.FromK8sError(err, AppResourceType)
-	}
-
-	return cfAppToAppRecord(*app), nil
-}
-
-=======
->>>>>>> b71b8866
 func (f *AppRepo) SetCurrentDroplet(ctx context.Context, authInfo authorization.Info, message SetCurrentDropletMessage) (CurrentDropletRecord, error) {
 	userClient, err := f.userClientFactory.BuildClient(authInfo)
 	if err != nil {
@@ -672,7 +526,6 @@
 	return appEnvRecord, nil
 }
 
-<<<<<<< HEAD
 func (f *AppRepo) GetAppEnvVars(ctx context.Context, authInfo authorization.Info, appGUID string) (AppEnvVarsRecord, error) {
 	userClient, err := f.userClientFactory.BuildClient(authInfo)
 	if err != nil {
@@ -704,14 +557,14 @@
 	}
 
 	return appEnvVarsRecord, nil
-=======
+}
+
 func (f *AppRepo) GetDeletedAt(ctx context.Context, authInfo authorization.Info, appGUID string) (*time.Time, error) {
 	app, err := f.GetApp(ctx, authInfo, appGUID)
 	if err != nil {
 		return nil, err
 	}
 	return app.DeletedAt, nil
->>>>>>> b71b8866
 }
 
 func getSystemEnv(ctx context.Context, userClient client.Client, app AppRecord) (map[string]any, error) {
