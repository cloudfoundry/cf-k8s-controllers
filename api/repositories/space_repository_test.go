--- conflicted
+++ resolved
@@ -141,16 +141,10 @@
 				Expect(k8sClient.Get(ctx, client.ObjectKey{Namespace: orgGUID, Name: space.GUID}, spaceCR)).To(Succeed())
 
 				Expect(space.Name).To(Equal(spaceName))
-<<<<<<< HEAD
 				helpers.EnsureValidUUID(space.GUID)
-				Expect(space.CreatedAt).To(BeTemporally("~", time.Now(), 2*time.Second))
-				Expect(space.UpdatedAt).To(BeTemporally("~", time.Now(), 2*time.Second))
-=======
-				Expect(space.GUID).To(HavePrefix("cf-space-"))
 				Expect(space.CreatedAt).To(BeTemporally("~", time.Now(), timeCheckThreshold))
 				Expect(space.UpdatedAt).To(PointTo(BeTemporally("~", time.Now(), timeCheckThreshold)))
 				Expect(space.DeletedAt).To(BeNil())
->>>>>>> b71b8866
 			})
 
 			When("the org does not exist", func() {
