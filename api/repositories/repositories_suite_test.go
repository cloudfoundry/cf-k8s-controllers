package repositories_test

import (
	"context"
	"io/ioutil"
	"path/filepath"
	"testing"

	servicesv1alpha1 "code.cloudfoundry.org/cf-k8s-controllers/controllers/apis/services/v1alpha1"

	hnsv1alpha2 "sigs.k8s.io/hierarchical-namespaces/api/v1alpha2"

	networkingv1alpha1 "code.cloudfoundry.org/cf-k8s-controllers/controllers/apis/networking/v1alpha1"
	workloadsv1alpha1 "code.cloudfoundry.org/cf-k8s-controllers/controllers/apis/workloads/v1alpha1"

	"github.com/google/uuid"
	. "github.com/onsi/ginkgo/v2"
	. "github.com/onsi/gomega"
	buildv1alpha2 "github.com/pivotal/kpack/pkg/apis/build/v1alpha2"
	corev1 "k8s.io/api/core/v1"
	rbacv1 "k8s.io/api/rbac/v1"
	metav1 "k8s.io/apimachinery/pkg/apis/meta/v1"
	"k8s.io/apimachinery/pkg/runtime"
	"k8s.io/apimachinery/pkg/runtime/serializer"
	"k8s.io/apimachinery/pkg/util/cache"
	"k8s.io/client-go/dynamic"
	"k8s.io/client-go/kubernetes/scheme"
	"k8s.io/client-go/rest"
	"sigs.k8s.io/controller-runtime/pkg/client"
	"sigs.k8s.io/controller-runtime/pkg/envtest"
	logf "sigs.k8s.io/controller-runtime/pkg/log"
	"sigs.k8s.io/controller-runtime/pkg/log/zap"

	"code.cloudfoundry.org/cf-k8s-controllers/api/authorization"
	"code.cloudfoundry.org/cf-k8s-controllers/api/repositories"
	"code.cloudfoundry.org/cf-k8s-controllers/api/tests/integration/helpers"
)

const (
	timeCheckThreshold = 3
)

func TestRepositories(t *testing.T) {
	RegisterFailHandler(Fail)
	RunSpecs(t, "Repositories Suite")
}

var (
<<<<<<< HEAD
	testEnv               *envtest.Environment
	k8sClient             client.WithWatch
	userClientFactory     repositories.UserK8sClientFactory
	k8sConfig             *rest.Config
	userName              string
	authInfo              authorization.Info
	rootNamespace         string
	idProvider            authorization.IdentityProvider
	nsPerms               *authorization.NamespacePermissions
	adminRole             *rbacv1.ClusterRole
	spaceDeveloperRole    *rbacv1.ClusterRole
	spaceManagerRole      *rbacv1.ClusterRole
	orgManagerRole        *rbacv1.ClusterRole
	orgUserRole           *rbacv1.ClusterRole
	spaceAuditorRole      *rbacv1.ClusterRole
	rootNamespaceUserRole *rbacv1.ClusterRole
=======
	testEnv            *envtest.Environment
	k8sClient          client.WithWatch
	namespaceRetriever repositories.NamespaceRetriever
	userClientFactory  repositories.UserK8sClientFactory
	k8sConfig          *rest.Config
	userName           string
	authInfo           authorization.Info
	rootNamespace      string
	idProvider         authorization.IdentityProvider
	nsPerms            *authorization.NamespacePermissions
	adminRole          *rbacv1.ClusterRole
	spaceDeveloperRole *rbacv1.ClusterRole
	spaceManagerRole   *rbacv1.ClusterRole
	orgManagerRole     *rbacv1.ClusterRole
	orgUserRole        *rbacv1.ClusterRole
	spaceAuditorRole   *rbacv1.ClusterRole
>>>>>>> 457c8c0d
)

var _ = BeforeSuite(func() {
	logf.SetLogger(zap.New(zap.WriteTo(GinkgoWriter), zap.UseDevMode(true)))

	testEnv = &envtest.Environment{
		CRDDirectoryPaths: []string{
			filepath.Join("..", "..", "controllers", "config", "crd", "bases"),
			filepath.Join("fixtures", "vendor", "hierarchical-namespaces", "config", "crd", "bases"),
		},
		CRDInstallOptions: envtest.CRDInstallOptions{
			Paths: []string{
				filepath.Join("..", "..", "dependencies", "kpack-release-0.5.0.yaml"),
			},
		},
		ErrorIfCRDPathMissing: true,
	}

	var err error
	k8sConfig, err = testEnv.Start()
	Expect(err).NotTo(HaveOccurred())
	Expect(k8sConfig).NotTo(BeNil())

	err = workloadsv1alpha1.AddToScheme(scheme.Scheme)
	Expect(err).NotTo(HaveOccurred())
	err = networkingv1alpha1.AddToScheme(scheme.Scheme)
	Expect(err).NotTo(HaveOccurred())
	err = servicesv1alpha1.AddToScheme(scheme.Scheme)
	Expect(err).NotTo(HaveOccurred())
	err = hnsv1alpha2.AddToScheme(scheme.Scheme)
	Expect(err).NotTo(HaveOccurred())
	err = buildv1alpha2.AddToScheme(scheme.Scheme)
	Expect(err).NotTo(HaveOccurred())

	k8sClient, err = client.NewWithWatch(k8sConfig, client.Options{Scheme: scheme.Scheme})
	Expect(err).NotTo(HaveOccurred())
	Expect(k8sClient).NotTo(BeNil())

	dynamicClient, err := dynamic.NewForConfig(k8sConfig)
	Expect(err).NotTo(HaveOccurred())
	Expect(dynamicClient).NotTo(BeNil())
	namespaceRetriever = repositories.NewNamespaceRetriver(dynamicClient)
	Expect(namespaceRetriever).NotTo(BeNil())

	ctx := context.Background()
	adminRole = createClusterRole(ctx, "cf_admin")
	orgManagerRole = createClusterRole(ctx, "cf_org_manager")
	orgUserRole = createClusterRole(ctx, "cf_org_user")
	spaceDeveloperRole = createClusterRole(ctx, "cf_space_developer")
	spaceManagerRole = createClusterRole(ctx, "cf_space_manager")
	spaceAuditorRole = createClusterRole(ctx, "cf_space_auditor")
	rootNamespaceUserRole = createClusterRole(ctx, "cf_root_namespace_user")
})

var _ = AfterSuite(func() {
	Expect(testEnv.Stop()).To(Succeed())
})

var _ = BeforeEach(func() {
	userName = generateGUID()
	cert, key := helpers.ObtainClientCert(testEnv, userName)
	authInfo.CertData = helpers.JoinCertAndKey(cert, key)
	rootNamespace = prefixedGUID("root-ns")
	tokenInspector := authorization.NewTokenReviewer(k8sClient)
	certInspector := authorization.NewCertInspector(k8sConfig)
	baseIDProvider := authorization.NewCertTokenIdentityProvider(tokenInspector, certInspector)
	idProvider = authorization.NewCachingIdentityProvider(baseIDProvider, cache.NewExpiring())
	nsPerms = authorization.NewNamespacePermissions(k8sClient, idProvider, rootNamespace)
	userClientFactory = repositories.NewUnprivilegedClientFactory(k8sConfig)

	Expect(k8sClient.Create(context.Background(), &corev1.Namespace{ObjectMeta: metav1.ObjectMeta{Name: rootNamespace}})).To(Succeed())
	createRoleBinding(context.Background(), userName, rootNamespaceUserRole.Name, rootNamespace)
})

var _ = AfterEach(func() {
	Expect(k8sClient.Delete(context.Background(), &corev1.Namespace{ObjectMeta: metav1.ObjectMeta{Name: rootNamespace}})).To(Succeed())
})

func createAnchorAndNamespace(ctx context.Context, inNamespace, name, orgSpaceLabel string) (*hnsv1alpha2.SubnamespaceAnchor, *corev1.Namespace) {
	guid := uuid.NewString()
	anchor := &hnsv1alpha2.SubnamespaceAnchor{
		ObjectMeta: metav1.ObjectMeta{
			Name:      guid,
			Namespace: inNamespace,
			Labels:    map[string]string{orgSpaceLabel: name},
		},
		Status: hnsv1alpha2.SubnamespaceAnchorStatus{
			State: hnsv1alpha2.Ok,
		},
	}

	Expect(k8sClient.Create(ctx, anchor)).To(Succeed())

	depth := "1"
	if orgSpaceLabel == repositories.SpaceNameLabel {
		depth = "2"
	}

	namespace := &corev1.Namespace{
		ObjectMeta: metav1.ObjectMeta{
			Name: anchor.Name,
			Labels: map[string]string{
				rootNamespace + hnsv1alpha2.LabelTreeDepthSuffix: depth,
			},
			Annotations: map[string]string{
				hnsv1alpha2.SubnamespaceOf: inNamespace,
			},
		},
	}
	Expect(k8sClient.Create(ctx, namespace)).To(Succeed())

	hierarchy := &hnsv1alpha2.HierarchyConfiguration{
		ObjectMeta: metav1.ObjectMeta{
			Name:      "hierarchy",
			Namespace: guid,
		},
		Spec: hnsv1alpha2.HierarchyConfigurationSpec{
			Parent: inNamespace,
		},
	}
	Expect(k8sClient.Create(ctx, hierarchy)).To(Succeed())

	return anchor, namespace
}

func createOrgAnchorAndNamespace(ctx context.Context, rootNamespace, name string) *hnsv1alpha2.SubnamespaceAnchor {
	org, _ := createAnchorAndNamespace(ctx, rootNamespace, name, repositories.OrgNameLabel)

	return org
}

func createSpaceAnchorAndNamespace(ctx context.Context, orgName, name string) *hnsv1alpha2.SubnamespaceAnchor {
	space, _ := createAnchorAndNamespace(ctx, orgName, name, repositories.SpaceNameLabel)

	return space
}

func createNamespace(ctx context.Context, orgName, name string) *corev1.Namespace {
	namespace := &corev1.Namespace{
		ObjectMeta: metav1.ObjectMeta{
			Name: name,
			Annotations: map[string]string{
				hnsv1alpha2.SubnamespaceOf: orgName,
			},
		},
	}
	Expect(k8sClient.Create(ctx, namespace)).To(Succeed())
	return namespace
}

func createRoleBinding(ctx context.Context, userName, roleName, namespace string) {
	roleBinding := rbacv1.RoleBinding{
		ObjectMeta: metav1.ObjectMeta{
			Name:      generateGUID(),
			Namespace: namespace,
		},
		Subjects: []rbacv1.Subject{{
			Kind: rbacv1.UserKind,
			Name: userName,
		}},
		RoleRef: rbacv1.RoleRef{
			Kind: "ClusterRole",
			Name: roleName,
		},
	}
	Expect(k8sClient.Create(ctx, &roleBinding)).To(Succeed())
}

func createClusterRoleBinding(ctx context.Context, userName, roleName string) {
	clusterRoleBinding := rbacv1.ClusterRoleBinding{
		ObjectMeta: metav1.ObjectMeta{
			Name: generateGUID(),
		},
		Subjects: []rbacv1.Subject{{
			Kind: rbacv1.UserKind,
			Name: userName,
		}},
		RoleRef: rbacv1.RoleRef{
			Kind: "ClusterRole",
			Name: roleName,
		},
	}
	Expect(k8sClient.Create(ctx, &clusterRoleBinding)).To(Succeed())
}

func createClusterRole(ctx context.Context, filename string) *rbacv1.ClusterRole {
	filepath := filepath.Join("..", "..", "controllers", "config", "cf_roles", filename+".yaml")
	content, err := ioutil.ReadFile(filepath)
	Expect(err).NotTo(HaveOccurred())

	decoder := serializer.NewCodecFactory(scheme.Scheme).UniversalDecoder()
	clusterRole := &rbacv1.ClusterRole{}
	err = runtime.DecodeInto(decoder, content, clusterRole)
	Expect(err).NotTo(HaveOccurred())

	clusterRole.ObjectMeta.Name = "cf-" + clusterRole.ObjectMeta.Name
	Expect(k8sClient.Create(ctx, clusterRole)).To(Succeed())

	return clusterRole
}<|MERGE_RESOLUTION|>--- conflicted
+++ resolved
@@ -46,9 +46,9 @@
 }
 
 var (
-<<<<<<< HEAD
 	testEnv               *envtest.Environment
 	k8sClient             client.WithWatch
+	namespaceRetriever    repositories.NamespaceRetriever
 	userClientFactory     repositories.UserK8sClientFactory
 	k8sConfig             *rest.Config
 	userName              string
@@ -63,24 +63,6 @@
 	orgUserRole           *rbacv1.ClusterRole
 	spaceAuditorRole      *rbacv1.ClusterRole
 	rootNamespaceUserRole *rbacv1.ClusterRole
-=======
-	testEnv            *envtest.Environment
-	k8sClient          client.WithWatch
-	namespaceRetriever repositories.NamespaceRetriever
-	userClientFactory  repositories.UserK8sClientFactory
-	k8sConfig          *rest.Config
-	userName           string
-	authInfo           authorization.Info
-	rootNamespace      string
-	idProvider         authorization.IdentityProvider
-	nsPerms            *authorization.NamespacePermissions
-	adminRole          *rbacv1.ClusterRole
-	spaceDeveloperRole *rbacv1.ClusterRole
-	spaceManagerRole   *rbacv1.ClusterRole
-	orgManagerRole     *rbacv1.ClusterRole
-	orgUserRole        *rbacv1.ClusterRole
-	spaceAuditorRole   *rbacv1.ClusterRole
->>>>>>> 457c8c0d
 )
 
 var _ = BeforeSuite(func() {
