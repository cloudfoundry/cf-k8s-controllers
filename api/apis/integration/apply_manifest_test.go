package integration_test

import (
	"context"
	"fmt"
	"io/ioutil"
	"net/http"
	"strings"
	"time"

	"code.cloudfoundry.org/cf-k8s-controllers/api/actions"
	. "code.cloudfoundry.org/cf-k8s-controllers/api/apis"
	"code.cloudfoundry.org/cf-k8s-controllers/api/repositories"
	networkingv1alpha1 "code.cloudfoundry.org/cf-k8s-controllers/controllers/apis/networking/v1alpha1"
	workloadsv1alpha1 "code.cloudfoundry.org/cf-k8s-controllers/controllers/apis/workloads/v1alpha1"

	. "github.com/onsi/ginkgo"
	. "github.com/onsi/gomega"
	. "github.com/onsi/gomega/gstruct"
	corev1 "k8s.io/api/core/v1"
	metav1 "k8s.io/apimachinery/pkg/apis/meta/v1"
	"k8s.io/apimachinery/pkg/types"
	"sigs.k8s.io/controller-runtime/pkg/client"
	logf "sigs.k8s.io/controller-runtime/pkg/log"
)

var _ = Describe("POST /v3/spaces/<space-guid>/actions/apply_manifest endpoint", func() {
	BeforeEach(func() {
		clientFactory := repositories.NewUnprivilegedClientFactory(k8sConfig)

		appRepo := repositories.NewAppRepo(k8sClient, clientFactory)
		domainRepo := repositories.NewDomainRepo(k8sClient)
		processRepo := repositories.NewProcessRepo(k8sClient)
		routeRepo := repositories.NewRouteRepo(k8sClient)
		apiHandler := NewSpaceManifestHandler(
			logf.Log.WithName("integration tests"),
			*serverURL,
			actions.NewApplyManifest(appRepo, domainRepo, processRepo, routeRepo).Invoke,
			repositories.NewOrgRepo("cf", k8sClient, 1*time.Minute),
		)
		apiHandler.RegisterRoutes(router)
	})

	When("on the happy path", func() {
		var (
			namespace      *corev1.Namespace
			requestEnvVars map[string]string
			requestBody    string
		)

		const (
			domainName = "my-domain.fun"
			domainGUID = "domain-guid"
			appName    = "app1"
			key1       = "KEY1"
			key2       = "KEY2"
		)

		BeforeEach(func() {
			namespaceGUID := generateGUID()
			namespace = &corev1.Namespace{ObjectMeta: metav1.ObjectMeta{Name: namespaceGUID}}
			Expect(
				k8sClient.Create(context.Background(), namespace),
			).To(Succeed())

			DeferCleanup(func() {
<<<<<<< HEAD
				k8sClient.Delete(context.Background(), namespace)
=======
				_ = k8sClient.Delete(context.Background(), namespace)
>>>>>>> 61934c76
			})

			requestEnvVars = map[string]string{
				key1: "VAL1",
				key2: "VAL2",
			}

			domain := &networkingv1alpha1.CFDomain{
				ObjectMeta: metav1.ObjectMeta{Name: domainGUID},
				Spec:       networkingv1alpha1.CFDomainSpec{Name: domainName},
			}

			Expect(
				k8sClient.Create(context.Background(), domain),
			).To(Succeed())

			DeferCleanup(func() {
<<<<<<< HEAD
				k8sClient.Delete(context.Background(), domain)
=======
				_ = k8sClient.Delete(context.Background(), domain)
>>>>>>> 61934c76
			})
		})

		JustBeforeEach(func() {
			var err error
			req, err = http.NewRequestWithContext(
				ctx,
				"POST",
				serverURI("/v3/spaces/", namespace.Name, "/actions/apply_manifest"),
				strings.NewReader(requestBody),
			)
			Expect(err).NotTo(HaveOccurred())

			req.Header.Add("Content-type", "application/x-yaml")
			router.ServeHTTP(rr, req)
		})

<<<<<<< HEAD
		When("no app with that name exists and", func() {
=======
		When("no app with that name exists", func() {
>>>>>>> 61934c76
			const (
				host        = "custom"
				path        = "/path"
				routeString = host + "." + domainName + path
			)
<<<<<<< HEAD
			When("route is specified in the manifest", func() {

				BeforeEach(func() {
					requestBody = fmt.Sprintf(`---
=======

			BeforeEach(func() {
				requestBody = fmt.Sprintf(`---
>>>>>>> 61934c76
                  version: 1
                  applications:
                  - name: %s
                    env:
                      %s: %s
                      %s: %s
                    routes:
                    - route: %s
                    processes:
                    - type: web
                      command: start-web.sh
                      disk_quota: 512M
                      instances: 3
                      memory: 500M
                      health-check-type: http
                      health-check-http-endpoint: /stuff
                      health-check-invocation-timeout: 60
                      timeout: 60
                    - type: worker
                      command: start-worker.sh
                      disk_quota: 1G
                      memory: 256M
                      health-check-type: http
                      health-check-http-endpoint: /things
                      health-check-invocation-timeout: 90
                      timeout: 90`, appName, key1, requestEnvVars[key1], key2, requestEnvVars[key2], routeString)
<<<<<<< HEAD
				})

				It("creates the applications in the manifest, the env var secret, the processes, and the route, then returns 202 and a job URI", func() {
					Expect(rr.Code).To(Equal(202))

					body, err := ioutil.ReadAll(rr.Body)
					Expect(err).NotTo(HaveOccurred())
					Expect(body).To(BeEmpty())

					Expect(rr.Header().Get("Location")).To(Equal(serverURI("/v3/jobs/sync-space.apply_manifest-", namespace.Name)))

					var app1 workloadsv1alpha1.CFApp
					By("confirming that the app was created", func() {
						var appList workloadsv1alpha1.CFAppList
						Eventually(func() []workloadsv1alpha1.CFApp {
							Expect(
								k8sClient.List(context.Background(), &appList, client.InNamespace(namespace.Name)),
							).To(Succeed())
							return appList.Items
						}).Should(HaveLen(1))

						app1 = appList.Items[0]
						Expect(app1.Spec.Name).To(Equal(appName))
						Expect(app1.Spec.DesiredState).To(BeEquivalentTo("STOPPED"))
						Expect(app1.Spec.Lifecycle.Type).To(BeEquivalentTo("buildpack"))
						Expect(app1.Spec.EnvSecretName).NotTo(BeEmpty())
					})

					By("confirming that the secret was created", func() {
						secretNSName := types.NamespacedName{
							Name:      app1.Spec.EnvSecretName,
							Namespace: namespace.Name,
						}
						var secretRecord corev1.Secret
						Eventually(func() error {
							return k8sClient.Get(context.Background(), secretNSName, &secretRecord)
						}).Should(Succeed())
						Expect(secretRecord.Data).To(HaveLen(len(requestEnvVars)))

						for k, v := range requestEnvVars {
							Expect(secretRecord.Data).To(HaveKeyWithValue(k, BeEquivalentTo(v)))
						}
					})

					By("confirming that the processes from the manifest were created", func() {
						var processList workloadsv1alpha1.CFProcessList
						Eventually(func() []workloadsv1alpha1.CFProcess {
							Expect(
								k8sClient.List(context.Background(), &processList, client.InNamespace(namespace.Name)),
							).To(Succeed())
							return processList.Items
						}).Should(HaveLen(2))

						Expect(processList.Items).To(ConsistOf(
							MatchFields(IgnoreExtras, Fields{
								"Spec": Equal(workloadsv1alpha1.CFProcessSpec{
									AppRef:      corev1.LocalObjectReference{Name: app1.Name},
									ProcessType: "web",
									Command:     "start-web.sh",
									HealthCheck: workloadsv1alpha1.HealthCheck{
										Type: "http",
										Data: workloadsv1alpha1.HealthCheckData{
											HTTPEndpoint:             "/stuff",
											InvocationTimeoutSeconds: 60,
											TimeoutSeconds:           60,
										},
									},
									DesiredInstances: 3,
									MemoryMB:         500,
									DiskQuotaMB:      512,
									Ports:            []int32{},
								}),
							}),
							MatchFields(IgnoreExtras, Fields{
								"Spec": Equal(workloadsv1alpha1.CFProcessSpec{
									AppRef:      corev1.LocalObjectReference{Name: app1.Name},
									ProcessType: "worker",
									Command:     "start-worker.sh",
									HealthCheck: workloadsv1alpha1.HealthCheck{
										Type: "http",
										Data: workloadsv1alpha1.HealthCheckData{
											HTTPEndpoint:             "/things",
											InvocationTimeoutSeconds: 90,
											TimeoutSeconds:           90,
										},
									},
									DesiredInstances: 0, // default value, since we didn't specify in manifest
									MemoryMB:         256,
									DiskQuotaMB:      1024,
									Ports:            []int32{},
								}),
							}),
						))
					})
				})

				When("the route doesn't exist", func() {
					It("creates the route from the manifest", func() {
						var app workloadsv1alpha1.CFApp
						var appList workloadsv1alpha1.CFAppList
						Eventually(func() []workloadsv1alpha1.CFApp {
							Expect(
								k8sClient.List(context.Background(), &appList, client.InNamespace(namespace.Name)),
							).To(Succeed())
							return appList.Items
						}).Should(HaveLen(1))

						app = appList.Items[0]

						var routeList networkingv1alpha1.CFRouteList
						Eventually(func() []networkingv1alpha1.CFRoute {
							Expect(
								k8sClient.List(context.Background(), &routeList, client.InNamespace(namespace.Name)),
							).To(Succeed())
							return routeList.Items
						}).Should(HaveLen(1))

						route := routeList.Items[0]
						Expect(route.Spec).To(MatchAllFields(Fields{
							"DomainRef": Equal(corev1.LocalObjectReference{Name: domainGUID}),
							"Host":      Equal(host),
							"Path":      Equal(path),
							"Protocol":  BeEquivalentTo("http"),
							"Destinations": ConsistOf(MatchAllFields(Fields{
								"GUID":        Not(BeEmpty()),
								"Port":        Equal(8080),
								"AppRef":      Equal(corev1.LocalObjectReference{Name: app.Name}),
								"ProcessType": Equal("web"),
								"Protocol":    Equal("http1"),
							})),
						}))
					})
				})
			})

			FWhen("default-route: true is specified in the manifest", func() {
				BeforeEach(func() {
					requestBody = fmt.Sprintf(`---
                  version: 1
                  applications:
                  - name: %s
                    env:
                      %s: %s
                      %s: %s
                    default-route: true
                    processes:
                    - type: web
                      command: start-web.sh
                      disk_quota: 512M
                      instances: 3
                      memory: 500M
                      health-check-type: http
                      health-check-http-endpoint: /stuff
                      health-check-invocation-timeout: 60
                      timeout: 60
                    - type: worker
                      command: start-worker.sh
                      disk_quota: 1G
                      memory: 256M
                      health-check-type: http
                      health-check-http-endpoint: /things
                      health-check-invocation-timeout: 90
                      timeout: 90`, appName, key1, requestEnvVars[key1], key2, requestEnvVars[key2])
				})

				It("creates the applications in the manifest, the env var secret, and the processes, returns 202 and a job URI", func() {
					Expect(rr.Code).To(Equal(202))

					body, err := ioutil.ReadAll(rr.Body)
					Expect(err).NotTo(HaveOccurred())
					Expect(body).To(BeEmpty())

					Expect(rr.Header().Get("Location")).To(Equal(serverURI("/v3/jobs/sync-space.apply_manifest-", namespace.Name)))

					var app1 workloadsv1alpha1.CFApp
					By("confirming that the app was created", func() {
						var appList workloadsv1alpha1.CFAppList
						Eventually(func() []workloadsv1alpha1.CFApp {
							Expect(
								k8sClient.List(context.Background(), &appList, client.InNamespace(namespace.Name)),
							).To(Succeed())
							return appList.Items
						}).Should(HaveLen(1))

						app1 = appList.Items[0]
						Expect(app1.Spec.Name).To(Equal(appName))
						Expect(app1.Spec.DesiredState).To(BeEquivalentTo("STOPPED"))
						Expect(app1.Spec.Lifecycle.Type).To(BeEquivalentTo("buildpack"))
						Expect(app1.Spec.EnvSecretName).NotTo(BeEmpty())
					})

					By("confirming that the route was created", func() {
						var routeList networkingv1alpha1.CFRouteList
						Eventually(func() []networkingv1alpha1.CFRoute {
							Expect(
								k8sClient.List(context.Background(), &routeList, client.InNamespace(namespace.Name)),
							).To(Succeed())
							return routeList.Items
						}).Should(HaveLen(1))

						route := routeList.Items[0]
						Expect(route.Spec).To(MatchAllFields(Fields{
							"DomainRef": Equal(corev1.LocalObjectReference{Name: domainGUID}),
							"Host":      Equal(appName),
							"Path":      Equal(""),
							"Protocol":  BeEquivalentTo("http"),
							"Destinations": ConsistOf(MatchAllFields(Fields{
								"GUID":        Not(BeEmpty()),
								"Port":        Equal(8080),
								"AppRef":      Equal(corev1.LocalObjectReference{Name: app1.Name}),
								"ProcessType": Equal("web"),
								"Protocol":    Equal("http1"),
							})),
						}))
					})
				})
			})
=======
			})

			It("creates the applications in the manifest, the env var secret, the processes, and the route, then returns 202 and a job URI", func() {
				Expect(rr.Code).To(Equal(202))

				body, err := ioutil.ReadAll(rr.Body)
				Expect(err).NotTo(HaveOccurred())
				Expect(body).To(BeEmpty())
>>>>>>> 61934c76

			When("a route exists, but the app isn't a destination", func() {
				const (
					routeGUID       = "my-route-guid"
					destinationGUID = "my-destination-guid"
					otherAppGUID    = "the-other-app-guid"
				)

<<<<<<< HEAD
				var originalRoute networkingv1alpha1.CFRoute

				BeforeEach(func() {
					originalRoute = networkingv1alpha1.CFRoute{
						ObjectMeta: metav1.ObjectMeta{
							Name:      routeGUID,
							Namespace: namespace.Name,
						},
						Spec: networkingv1alpha1.CFRouteSpec{
							Host:      host,
							Path:      path,
							Protocol:  "http",
							DomainRef: corev1.LocalObjectReference{Name: domainGUID},
							Destinations: []networkingv1alpha1.Destination{
								{
									GUID:        destinationGUID,
									Port:        8080,
									AppRef:      corev1.LocalObjectReference{Name: otherAppGUID},
									ProcessType: "web",
									Protocol:    "http1",
								},
=======
				var app1 workloadsv1alpha1.CFApp
				By("confirming that the app was created", func() {
					var appList workloadsv1alpha1.CFAppList
					Eventually(func() []workloadsv1alpha1.CFApp {
						Expect(
							k8sClient.List(context.Background(), &appList, client.InNamespace(namespace.Name)),
						).To(Succeed())
						return appList.Items
					}).Should(HaveLen(1))

					app1 = appList.Items[0]
					Expect(app1.Spec.Name).To(Equal(appName))
					Expect(app1.Spec.DesiredState).To(BeEquivalentTo("STOPPED"))
					Expect(app1.Spec.Lifecycle.Type).To(BeEquivalentTo("buildpack"))
					Expect(app1.Spec.EnvSecretName).NotTo(BeEmpty())
				})

				By("confirming that the secret was created", func() {
					secretNSName := types.NamespacedName{
						Name:      app1.Spec.EnvSecretName,
						Namespace: namespace.Name,
					}
					var secretRecord corev1.Secret
					Eventually(func() error {
						return k8sClient.Get(context.Background(), secretNSName, &secretRecord)
					}).Should(Succeed())
					Expect(secretRecord.Data).To(HaveLen(len(requestEnvVars)))

					for k, v := range requestEnvVars {
						Expect(secretRecord.Data).To(HaveKeyWithValue(k, BeEquivalentTo(v)))
					}
				})

				By("confirming that the processes from the manifest were created", func() {
					var processList workloadsv1alpha1.CFProcessList
					Eventually(func() []workloadsv1alpha1.CFProcess {
						Expect(
							k8sClient.List(context.Background(), &processList, client.InNamespace(namespace.Name)),
						).To(Succeed())
						return processList.Items
					}).Should(HaveLen(2))

					Expect(processList.Items).To(ConsistOf(
						MatchFields(IgnoreExtras, Fields{
							"Spec": Equal(workloadsv1alpha1.CFProcessSpec{
								AppRef:      corev1.LocalObjectReference{Name: app1.Name},
								ProcessType: "web",
								Command:     "start-web.sh",
								HealthCheck: workloadsv1alpha1.HealthCheck{
									Type: "http",
									Data: workloadsv1alpha1.HealthCheckData{
										HTTPEndpoint:             "/stuff",
										InvocationTimeoutSeconds: 60,
										TimeoutSeconds:           60,
									},
								},
								DesiredInstances: 3,
								MemoryMB:         500,
								DiskQuotaMB:      512,
								Ports:            []int32{},
							}),
						}),
						MatchFields(IgnoreExtras, Fields{
							"Spec": Equal(workloadsv1alpha1.CFProcessSpec{
								AppRef:      corev1.LocalObjectReference{Name: app1.Name},
								ProcessType: "worker",
								Command:     "start-worker.sh",
								HealthCheck: workloadsv1alpha1.HealthCheck{
									Type: "http",
									Data: workloadsv1alpha1.HealthCheckData{
										HTTPEndpoint:             "/things",
										InvocationTimeoutSeconds: 90,
										TimeoutSeconds:           90,
									},
								},
								DesiredInstances: 0, // default value, since we didn't specify in manifest
								MemoryMB:         256,
								DiskQuotaMB:      1024,
								Ports:            []int32{},
							}),
						}),
					))
				})
			})

			When("the route doesn't exist", func() {
				It("creates the route from the manifest", func() {
					var app workloadsv1alpha1.CFApp
					var appList workloadsv1alpha1.CFAppList
					Eventually(func() []workloadsv1alpha1.CFApp {
						Expect(
							k8sClient.List(context.Background(), &appList, client.InNamespace(namespace.Name)),
						).To(Succeed())
						return appList.Items
					}).Should(HaveLen(1))

					app = appList.Items[0]

					var routeList networkingv1alpha1.CFRouteList
					Eventually(func() []networkingv1alpha1.CFRoute {
						Expect(
							k8sClient.List(context.Background(), &routeList, client.InNamespace(namespace.Name)),
						).To(Succeed())
						return routeList.Items
					}).Should(HaveLen(1))

					route := routeList.Items[0]
					Expect(route.Spec).To(MatchAllFields(Fields{
						"DomainRef": Equal(corev1.LocalObjectReference{Name: domainGUID}),
						"Host":      Equal(host),
						"Path":      Equal(path),
						"Protocol":  BeEquivalentTo("http"),
						"Destinations": ConsistOf(MatchAllFields(Fields{
							"GUID":        Not(BeEmpty()),
							"Port":        Equal(8080),
							"AppRef":      Equal(corev1.LocalObjectReference{Name: app.Name}),
							"ProcessType": Equal("web"),
							"Protocol":    Equal("http1"),
						})),
					}))
				})
			})

			When("a route exists, but the app isn't a destination", func() {
				const (
					routeGUID       = "my-route-guid"
					destinationGUID = "my-destination-guid"
					otherAppGUID    = "the-other-app-guid"
				)

				var originalRoute networkingv1alpha1.CFRoute

				BeforeEach(func() {
					originalRoute = networkingv1alpha1.CFRoute{
						ObjectMeta: metav1.ObjectMeta{
							Name:      routeGUID,
							Namespace: namespace.Name,
						},
						Spec: networkingv1alpha1.CFRouteSpec{
							Host:      host,
							Path:      path,
							Protocol:  "http",
							DomainRef: corev1.LocalObjectReference{Name: domainGUID},
							Destinations: []networkingv1alpha1.Destination{
								{
									GUID:        destinationGUID,
									Port:        8080,
									AppRef:      corev1.LocalObjectReference{Name: otherAppGUID},
									ProcessType: "web",
									Protocol:    "http1",
								},
>>>>>>> 61934c76
							},
						},
					}
					Expect(
						k8sClient.Create(context.Background(), &originalRoute),
					).To(Succeed())
				})

				It("adds the app to the route's destinations", func() {
					var app workloadsv1alpha1.CFApp
					var appList workloadsv1alpha1.CFAppList
					Eventually(func() []workloadsv1alpha1.CFApp {
						Expect(
							k8sClient.List(context.Background(), &appList, client.InNamespace(namespace.Name)),
						).To(Succeed())
						return appList.Items
					}).Should(HaveLen(1))

					app = appList.Items[0]

					var routeList networkingv1alpha1.CFRouteList
					Eventually(func() []networkingv1alpha1.CFRoute {
						Expect(
							k8sClient.List(context.Background(), &routeList, client.InNamespace(namespace.Name)),
						).To(Succeed())
						return routeList.Items
					}).Should(HaveLen(1))

					route := routeList.Items[0]
					Expect(route.Spec).To(MatchAllFields(Fields{
						"DomainRef": Equal(corev1.LocalObjectReference{Name: domainGUID}),
						"Host":      Equal(host),
						"Path":      Equal(path),
						"Protocol":  BeEquivalentTo("http"),
						"Destinations": ConsistOf(
							Equal(originalRoute.Spec.Destinations[0]),
							MatchAllFields(Fields{
								"GUID":        Not(BeEmpty()),
								"Port":        Equal(8080),
								"AppRef":      Equal(corev1.LocalObjectReference{Name: app.Name}),
								"ProcessType": Equal("web"),
								"Protocol":    Equal("http1"),
							})),
					}))
				})
			})
		})

		When("an app with that name already exists with env vars, processes, and a route", func() {
			const (
				appGUID         = "my-app-guid"
				key0            = "KEY0"
				routeString     = "custom." + domainName + "/path"
				routeGUID       = "my-route-guid"
				destinationGUID = "my-destination-guid"
			)

			var (
				originalEnvVars         map[string]string
				originalExistingProcess workloadsv1alpha1.CFProcess
				originalRoute           networkingv1alpha1.CFRoute
			)

			BeforeEach(func() {
				requestBody = fmt.Sprintf(`---
                  version: 1
                  applications:
                  - name: %s
                    env:
                      %s: %s
                      %s: %s
                    routes:
                    - route: %s
                    processes:
                    - type: web
                      command: new-command
                      disk_quota: 128M
                      memory: 256M
                    - type: worker
                      command: start-worker.sh
                      disk_quota: 1G
                      instances: 2
                      memory: 256M
                      health-check-type: http
                      health-check-http-endpoint: /things
                      health-check-invocation-timeout: 90
                      timeout: 90`, appName, key1, requestEnvVars[key1], key2, requestEnvVars[key2], routeString)

				beforeCtx := context.Background()
				Expect(
					k8sClient.Create(beforeCtx, &workloadsv1alpha1.CFApp{
						ObjectMeta: metav1.ObjectMeta{Name: appGUID, Namespace: namespace.Name},
						Spec: workloadsv1alpha1.CFAppSpec{
							Name:          appName,
							EnvSecretName: appGUID + "-env",
							DesiredState:  workloadsv1alpha1.StoppedState,
							Lifecycle: workloadsv1alpha1.Lifecycle{
								Type: workloadsv1alpha1.BuildpackLifecycle,
							},
						},
					}),
				).To(Succeed())

				originalEnvVars = map[string]string{
					key0: "VAL0",
					key1: "original-value", // This variable will change after the manifest is applied
				}
				Expect(
					k8sClient.Create(beforeCtx, &corev1.Secret{
						ObjectMeta: metav1.ObjectMeta{
							Name:      appGUID + "-env",
							Namespace: namespace.Name,
						},
						StringData: originalEnvVars,
					}),
				).To(Succeed())

				originalExistingProcess = workloadsv1alpha1.CFProcess{
					ObjectMeta: metav1.ObjectMeta{
						Name:      "existing-process-guid",
						Namespace: namespace.Name,
					},
					Spec: workloadsv1alpha1.CFProcessSpec{
						AppRef:           corev1.LocalObjectReference{Name: appGUID},
						ProcessType:      "existing",
						Command:          "do-the-thing.sh",
						HealthCheck:      workloadsv1alpha1.HealthCheck{Type: "process"},
						DesiredInstances: 1,
						MemoryMB:         123,
						Ports:            []int32{},
					},
				}

				Expect(
					k8sClient.Create(beforeCtx, &originalExistingProcess),
				).To(Succeed())

				Expect(
					k8sClient.Create(beforeCtx, &workloadsv1alpha1.CFProcess{
						ObjectMeta: metav1.ObjectMeta{
							Name:      "web-process-guid",
							Namespace: namespace.Name,
						},
						Spec: workloadsv1alpha1.CFProcessSpec{
							AppRef:           corev1.LocalObjectReference{Name: appGUID},
							ProcessType:      "web",
							Command:          "original-command.sh",
							HealthCheck:      workloadsv1alpha1.HealthCheck{Type: "process"},
							DesiredInstances: 42,
							MemoryMB:         42,
							DiskQuotaMB:      42,
							Ports:            []int32{},
						},
					}),
				).To(Succeed())

				originalRoute = networkingv1alpha1.CFRoute{
					ObjectMeta: metav1.ObjectMeta{
						Name:      routeGUID,
						Namespace: namespace.Name,
					},
					Spec: networkingv1alpha1.CFRouteSpec{
						Host:      "custom",
						Path:      "/path",
						Protocol:  "http",
						DomainRef: corev1.LocalObjectReference{Name: domainGUID},
						Destinations: []networkingv1alpha1.Destination{
							{
								GUID:        destinationGUID,
								Port:        8080,
								AppRef:      corev1.LocalObjectReference{Name: appGUID},
								ProcessType: "web",
								Protocol:    "http1",
							},
						},
					},
				}
				Expect(
					k8sClient.Create(beforeCtx, &originalRoute),
				).To(Succeed())
			})

			It("updates the app with the manifest changes and returns a 202", func() {
				Expect(rr.Code).To(Equal(202))

				body, err := ioutil.ReadAll(rr.Body)
				Expect(err).NotTo(HaveOccurred())
				Expect(body).To(BeEmpty())

				Expect(rr.Header().Get("Location")).To(Equal(serverURI("/v3/jobs/sync-space.apply_manifest-", namespace.Name)))

				var app1 workloadsv1alpha1.CFApp
				By("confirming that the app fields are unchanged", func() {
					var appList workloadsv1alpha1.CFAppList
					Eventually(func() []workloadsv1alpha1.CFApp {
						Expect(
							k8sClient.List(context.Background(), &appList, client.InNamespace(namespace.Name)),
						).To(Succeed())
						return appList.Items
					}).Should(HaveLen(1))

					app1 = appList.Items[0]
					Expect(app1.Spec.Name).To(Equal(appName))
					Expect(app1.Spec.DesiredState).To(BeEquivalentTo("STOPPED"))
					Expect(app1.Spec.Lifecycle.Type).To(BeEquivalentTo("buildpack"))
					Expect(app1.Spec.EnvSecretName).NotTo(BeEmpty())
				})

				By("confirming that the new env vars were added to the secret", func() {
					secretNSName := types.NamespacedName{
						Name:      app1.Spec.EnvSecretName,
						Namespace: namespace.Name,
					}
					var updatedSecret corev1.Secret
					Eventually(func() map[string][]byte {
						Expect(
							k8sClient.Get(context.Background(), secretNSName, &updatedSecret),
						).To(Succeed())
						return updatedSecret.Data
					}, 3*time.Second).Should(MatchAllKeys(Keys{
						key0: BeEquivalentTo(originalEnvVars[key0]),
						key1: BeEquivalentTo(requestEnvVars[key1]),
						key2: BeEquivalentTo(requestEnvVars[key2]),
					}))
				})

				By("confirming that the new processes were created", func() {
					var processList workloadsv1alpha1.CFProcessList
					Eventually(func() []workloadsv1alpha1.CFProcess {
						Expect(
							k8sClient.List(context.Background(), &processList, client.InNamespace(namespace.Name)),
						).To(Succeed())
						return processList.Items
					}).Should(HaveLen(3))

					Expect(processList.Items).To(ConsistOf(
						MatchFields(IgnoreExtras, Fields{
							"Spec": Equal(originalExistingProcess.Spec),
						}),
						MatchFields(IgnoreExtras, Fields{
							"Spec": Equal(workloadsv1alpha1.CFProcessSpec{
								AppRef:      corev1.LocalObjectReference{Name: app1.Name},
								ProcessType: "web",
								Command:     "new-command",
								HealthCheck: workloadsv1alpha1.HealthCheck{
									Type: "process",
								},
								DesiredInstances: 42,
								MemoryMB:         256,
								DiskQuotaMB:      128,
								Ports:            []int32{},
							}),
						}),
						MatchFields(IgnoreExtras, Fields{
							"Spec": Equal(workloadsv1alpha1.CFProcessSpec{
								AppRef:      corev1.LocalObjectReference{Name: app1.Name},
								ProcessType: "worker",
								Command:     "start-worker.sh",
								HealthCheck: workloadsv1alpha1.HealthCheck{
									Type: "http",
									Data: workloadsv1alpha1.HealthCheckData{
										HTTPEndpoint:             "/things",
										InvocationTimeoutSeconds: 90,
										TimeoutSeconds:           90,
									},
								},
								DesiredInstances: 2,
								MemoryMB:         256,
								DiskQuotaMB:      1024,
								Ports:            []int32{},
							}),
						}),
					))
				})

				By("confirming that the route is unchanged and no new route was created", func() {
					var routeList networkingv1alpha1.CFRouteList
					Consistently(func() []networkingv1alpha1.CFRoute {
						Expect(
							k8sClient.List(context.Background(), &routeList, client.InNamespace(namespace.Name)),
						).To(Succeed())
						return routeList.Items
					}, "3s").Should(HaveLen(1))

					Expect(routeList.Items[0].Spec).To(Equal(originalRoute.Spec))
				})
			})
		})
	})
})<|MERGE_RESOLUTION|>--- conflicted
+++ resolved
@@ -64,11 +64,7 @@
 			).To(Succeed())
 
 			DeferCleanup(func() {
-<<<<<<< HEAD
-				k8sClient.Delete(context.Background(), namespace)
-=======
 				_ = k8sClient.Delete(context.Background(), namespace)
->>>>>>> 61934c76
 			})
 
 			requestEnvVars = map[string]string{
@@ -86,11 +82,7 @@
 			).To(Succeed())
 
 			DeferCleanup(func() {
-<<<<<<< HEAD
-				k8sClient.Delete(context.Background(), domain)
-=======
 				_ = k8sClient.Delete(context.Background(), domain)
->>>>>>> 61934c76
 			})
 		})
 
@@ -108,26 +100,15 @@
 			router.ServeHTTP(rr, req)
 		})
 
-<<<<<<< HEAD
-		When("no app with that name exists and", func() {
-=======
 		When("no app with that name exists", func() {
->>>>>>> 61934c76
 			const (
 				host        = "custom"
 				path        = "/path"
 				routeString = host + "." + domainName + path
 			)
-<<<<<<< HEAD
-			When("route is specified in the manifest", func() {
-
-				BeforeEach(func() {
-					requestBody = fmt.Sprintf(`---
-=======
 
 			BeforeEach(func() {
 				requestBody = fmt.Sprintf(`---
->>>>>>> 61934c76
                   version: 1
                   applications:
                   - name: %s
@@ -154,225 +135,6 @@
                       health-check-http-endpoint: /things
                       health-check-invocation-timeout: 90
                       timeout: 90`, appName, key1, requestEnvVars[key1], key2, requestEnvVars[key2], routeString)
-<<<<<<< HEAD
-				})
-
-				It("creates the applications in the manifest, the env var secret, the processes, and the route, then returns 202 and a job URI", func() {
-					Expect(rr.Code).To(Equal(202))
-
-					body, err := ioutil.ReadAll(rr.Body)
-					Expect(err).NotTo(HaveOccurred())
-					Expect(body).To(BeEmpty())
-
-					Expect(rr.Header().Get("Location")).To(Equal(serverURI("/v3/jobs/sync-space.apply_manifest-", namespace.Name)))
-
-					var app1 workloadsv1alpha1.CFApp
-					By("confirming that the app was created", func() {
-						var appList workloadsv1alpha1.CFAppList
-						Eventually(func() []workloadsv1alpha1.CFApp {
-							Expect(
-								k8sClient.List(context.Background(), &appList, client.InNamespace(namespace.Name)),
-							).To(Succeed())
-							return appList.Items
-						}).Should(HaveLen(1))
-
-						app1 = appList.Items[0]
-						Expect(app1.Spec.Name).To(Equal(appName))
-						Expect(app1.Spec.DesiredState).To(BeEquivalentTo("STOPPED"))
-						Expect(app1.Spec.Lifecycle.Type).To(BeEquivalentTo("buildpack"))
-						Expect(app1.Spec.EnvSecretName).NotTo(BeEmpty())
-					})
-
-					By("confirming that the secret was created", func() {
-						secretNSName := types.NamespacedName{
-							Name:      app1.Spec.EnvSecretName,
-							Namespace: namespace.Name,
-						}
-						var secretRecord corev1.Secret
-						Eventually(func() error {
-							return k8sClient.Get(context.Background(), secretNSName, &secretRecord)
-						}).Should(Succeed())
-						Expect(secretRecord.Data).To(HaveLen(len(requestEnvVars)))
-
-						for k, v := range requestEnvVars {
-							Expect(secretRecord.Data).To(HaveKeyWithValue(k, BeEquivalentTo(v)))
-						}
-					})
-
-					By("confirming that the processes from the manifest were created", func() {
-						var processList workloadsv1alpha1.CFProcessList
-						Eventually(func() []workloadsv1alpha1.CFProcess {
-							Expect(
-								k8sClient.List(context.Background(), &processList, client.InNamespace(namespace.Name)),
-							).To(Succeed())
-							return processList.Items
-						}).Should(HaveLen(2))
-
-						Expect(processList.Items).To(ConsistOf(
-							MatchFields(IgnoreExtras, Fields{
-								"Spec": Equal(workloadsv1alpha1.CFProcessSpec{
-									AppRef:      corev1.LocalObjectReference{Name: app1.Name},
-									ProcessType: "web",
-									Command:     "start-web.sh",
-									HealthCheck: workloadsv1alpha1.HealthCheck{
-										Type: "http",
-										Data: workloadsv1alpha1.HealthCheckData{
-											HTTPEndpoint:             "/stuff",
-											InvocationTimeoutSeconds: 60,
-											TimeoutSeconds:           60,
-										},
-									},
-									DesiredInstances: 3,
-									MemoryMB:         500,
-									DiskQuotaMB:      512,
-									Ports:            []int32{},
-								}),
-							}),
-							MatchFields(IgnoreExtras, Fields{
-								"Spec": Equal(workloadsv1alpha1.CFProcessSpec{
-									AppRef:      corev1.LocalObjectReference{Name: app1.Name},
-									ProcessType: "worker",
-									Command:     "start-worker.sh",
-									HealthCheck: workloadsv1alpha1.HealthCheck{
-										Type: "http",
-										Data: workloadsv1alpha1.HealthCheckData{
-											HTTPEndpoint:             "/things",
-											InvocationTimeoutSeconds: 90,
-											TimeoutSeconds:           90,
-										},
-									},
-									DesiredInstances: 0, // default value, since we didn't specify in manifest
-									MemoryMB:         256,
-									DiskQuotaMB:      1024,
-									Ports:            []int32{},
-								}),
-							}),
-						))
-					})
-				})
-
-				When("the route doesn't exist", func() {
-					It("creates the route from the manifest", func() {
-						var app workloadsv1alpha1.CFApp
-						var appList workloadsv1alpha1.CFAppList
-						Eventually(func() []workloadsv1alpha1.CFApp {
-							Expect(
-								k8sClient.List(context.Background(), &appList, client.InNamespace(namespace.Name)),
-							).To(Succeed())
-							return appList.Items
-						}).Should(HaveLen(1))
-
-						app = appList.Items[0]
-
-						var routeList networkingv1alpha1.CFRouteList
-						Eventually(func() []networkingv1alpha1.CFRoute {
-							Expect(
-								k8sClient.List(context.Background(), &routeList, client.InNamespace(namespace.Name)),
-							).To(Succeed())
-							return routeList.Items
-						}).Should(HaveLen(1))
-
-						route := routeList.Items[0]
-						Expect(route.Spec).To(MatchAllFields(Fields{
-							"DomainRef": Equal(corev1.LocalObjectReference{Name: domainGUID}),
-							"Host":      Equal(host),
-							"Path":      Equal(path),
-							"Protocol":  BeEquivalentTo("http"),
-							"Destinations": ConsistOf(MatchAllFields(Fields{
-								"GUID":        Not(BeEmpty()),
-								"Port":        Equal(8080),
-								"AppRef":      Equal(corev1.LocalObjectReference{Name: app.Name}),
-								"ProcessType": Equal("web"),
-								"Protocol":    Equal("http1"),
-							})),
-						}))
-					})
-				})
-			})
-
-			FWhen("default-route: true is specified in the manifest", func() {
-				BeforeEach(func() {
-					requestBody = fmt.Sprintf(`---
-                  version: 1
-                  applications:
-                  - name: %s
-                    env:
-                      %s: %s
-                      %s: %s
-                    default-route: true
-                    processes:
-                    - type: web
-                      command: start-web.sh
-                      disk_quota: 512M
-                      instances: 3
-                      memory: 500M
-                      health-check-type: http
-                      health-check-http-endpoint: /stuff
-                      health-check-invocation-timeout: 60
-                      timeout: 60
-                    - type: worker
-                      command: start-worker.sh
-                      disk_quota: 1G
-                      memory: 256M
-                      health-check-type: http
-                      health-check-http-endpoint: /things
-                      health-check-invocation-timeout: 90
-                      timeout: 90`, appName, key1, requestEnvVars[key1], key2, requestEnvVars[key2])
-				})
-
-				It("creates the applications in the manifest, the env var secret, and the processes, returns 202 and a job URI", func() {
-					Expect(rr.Code).To(Equal(202))
-
-					body, err := ioutil.ReadAll(rr.Body)
-					Expect(err).NotTo(HaveOccurred())
-					Expect(body).To(BeEmpty())
-
-					Expect(rr.Header().Get("Location")).To(Equal(serverURI("/v3/jobs/sync-space.apply_manifest-", namespace.Name)))
-
-					var app1 workloadsv1alpha1.CFApp
-					By("confirming that the app was created", func() {
-						var appList workloadsv1alpha1.CFAppList
-						Eventually(func() []workloadsv1alpha1.CFApp {
-							Expect(
-								k8sClient.List(context.Background(), &appList, client.InNamespace(namespace.Name)),
-							).To(Succeed())
-							return appList.Items
-						}).Should(HaveLen(1))
-
-						app1 = appList.Items[0]
-						Expect(app1.Spec.Name).To(Equal(appName))
-						Expect(app1.Spec.DesiredState).To(BeEquivalentTo("STOPPED"))
-						Expect(app1.Spec.Lifecycle.Type).To(BeEquivalentTo("buildpack"))
-						Expect(app1.Spec.EnvSecretName).NotTo(BeEmpty())
-					})
-
-					By("confirming that the route was created", func() {
-						var routeList networkingv1alpha1.CFRouteList
-						Eventually(func() []networkingv1alpha1.CFRoute {
-							Expect(
-								k8sClient.List(context.Background(), &routeList, client.InNamespace(namespace.Name)),
-							).To(Succeed())
-							return routeList.Items
-						}).Should(HaveLen(1))
-
-						route := routeList.Items[0]
-						Expect(route.Spec).To(MatchAllFields(Fields{
-							"DomainRef": Equal(corev1.LocalObjectReference{Name: domainGUID}),
-							"Host":      Equal(appName),
-							"Path":      Equal(""),
-							"Protocol":  BeEquivalentTo("http"),
-							"Destinations": ConsistOf(MatchAllFields(Fields{
-								"GUID":        Not(BeEmpty()),
-								"Port":        Equal(8080),
-								"AppRef":      Equal(corev1.LocalObjectReference{Name: app1.Name}),
-								"ProcessType": Equal("web"),
-								"Protocol":    Equal("http1"),
-							})),
-						}))
-					})
-				})
-			})
-=======
 			})
 
 			It("creates the applications in the manifest, the env var secret, the processes, and the route, then returns 202 and a job URI", func() {
@@ -381,38 +143,9 @@
 				body, err := ioutil.ReadAll(rr.Body)
 				Expect(err).NotTo(HaveOccurred())
 				Expect(body).To(BeEmpty())
->>>>>>> 61934c76
-
-			When("a route exists, but the app isn't a destination", func() {
-				const (
-					routeGUID       = "my-route-guid"
-					destinationGUID = "my-destination-guid"
-					otherAppGUID    = "the-other-app-guid"
-				)
-
-<<<<<<< HEAD
-				var originalRoute networkingv1alpha1.CFRoute
-
-				BeforeEach(func() {
-					originalRoute = networkingv1alpha1.CFRoute{
-						ObjectMeta: metav1.ObjectMeta{
-							Name:      routeGUID,
-							Namespace: namespace.Name,
-						},
-						Spec: networkingv1alpha1.CFRouteSpec{
-							Host:      host,
-							Path:      path,
-							Protocol:  "http",
-							DomainRef: corev1.LocalObjectReference{Name: domainGUID},
-							Destinations: []networkingv1alpha1.Destination{
-								{
-									GUID:        destinationGUID,
-									Port:        8080,
-									AppRef:      corev1.LocalObjectReference{Name: otherAppGUID},
-									ProcessType: "web",
-									Protocol:    "http1",
-								},
-=======
+
+				Expect(rr.Header().Get("Location")).To(Equal(serverURI("/v3/jobs/sync-space.apply_manifest-", namespace.Name)))
+
 				var app1 workloadsv1alpha1.CFApp
 				By("confirming that the app was created", func() {
 					var appList workloadsv1alpha1.CFAppList
@@ -564,7 +297,6 @@
 									ProcessType: "web",
 									Protocol:    "http1",
 								},
->>>>>>> 61934c76
 							},
 						},
 					}
