package payloads

import (
	"fmt"

	"code.cloudfoundry.org/korifi/api/payloads/validation"
	jellidation "github.com/jellydator/validation"
)

type Lifecycle struct {
	Type string         `json:"type"`
	Data *LifecycleData `json:"data"`
}

func (l Lifecycle) Validate() error {
	lifecycleDataRule := jellidation.By(func(value any) error {
		data, ok := value.(*LifecycleData)
		if !ok {
			return fmt.Errorf("%T is not supported, LifecycleData is expected", value)
		}

		if l.Type == "docker" {
			return data.ValidateDockerLifecycleData()
		}

		if l.Type == "buildpack" {
			return data.ValidateBuildpackLifecycleData()
		}

		return nil
	})

	return jellidation.ValidateStruct(&l,
		jellidation.Field(&l.Type,
			jellidation.Required,
			validation.OneOf("buildpack", "docker")),
		jellidation.Field(&l.Data, jellidation.Required, lifecycleDataRule),
	)
}

type LifecycleData struct {
	Buildpacks []string `json:"buildpacks,omitempty"`
	Stack      string   `json:"stack,omitempty"`
}

<<<<<<< HEAD
=======
func (d LifecycleData) ValidateBuildpackLifecycleData() error {
	return jellidation.ValidateStruct(&d,
		jellidation.Field(&d.Stack, jellidation.Required),
	)
}

func (d LifecycleData) ValidateDockerLifecycleData() error {
	return jellidation.Validate(&d, jellidation.In(LifecycleData{}).Error("must be an empty object"))
}

>>>>>>> 1db0295e
type LifecyclePatch struct {
	Type string              `json:"type"`
	Data *LifecycleDataPatch `json:"data"`
}

func (p LifecyclePatch) Validate() error {
	return jellidation.ValidateStruct(&p,
		jellidation.Field(&p.Type, validation.OneOf("buildpack", "docker")),
		jellidation.Field(&p.Data, jellidation.NotNil),
	)
}

type LifecycleDataPatch struct {
	Buildpacks *[]string `json:"buildpacks"`
	Stack      string    `json:"stack"`
}<|MERGE_RESOLUTION|>--- conflicted
+++ resolved
@@ -23,10 +23,6 @@
 			return data.ValidateDockerLifecycleData()
 		}
 
-		if l.Type == "buildpack" {
-			return data.ValidateBuildpackLifecycleData()
-		}
-
 		return nil
 	})
 
@@ -43,19 +39,10 @@
 	Stack      string   `json:"stack,omitempty"`
 }
 
-<<<<<<< HEAD
-=======
-func (d LifecycleData) ValidateBuildpackLifecycleData() error {
-	return jellidation.ValidateStruct(&d,
-		jellidation.Field(&d.Stack, jellidation.Required),
-	)
-}
-
 func (d LifecycleData) ValidateDockerLifecycleData() error {
 	return jellidation.Validate(&d, jellidation.In(LifecycleData{}).Error("must be an empty object"))
 }
 
->>>>>>> 1db0295e
 type LifecyclePatch struct {
 	Type string              `json:"type"`
 	Data *LifecycleDataPatch `json:"data"`
