package payloads

import (
	"context"
	"net/url"
	"strings"

	"code.cloudfoundry.org/korifi/api/authorization"
	"code.cloudfoundry.org/korifi/api/payloads/validation"
	jellidation "github.com/jellydator/validation"

	"code.cloudfoundry.org/korifi/api/repositories"
	rbacv1 "k8s.io/api/rbac/v1"
)

const (
	RoleAdmin                      = "admin"
	RoleAdminReadOnly              = "admin_read_only"
	RoleGlobalAuditor              = "global_auditor"
	RoleOrganizationAuditor        = "organization_auditor"
	RoleOrganizationBillingManager = "organization_billing_manager"
	RoleOrganizationManager        = "organization_manager"
	RoleOrganizationUser           = "organization_user"
	RoleSpaceAuditor               = "space_auditor"
	RoleSpaceDeveloper             = "space_developer"
	RoleSpaceManager               = "space_manager"
	RoleSpaceSupporter             = "space_supporter"
)

type RoleCreate struct {
	Type          string            `json:"type"`
	Relationships RoleRelationships `json:"relationships"`
}

<<<<<<< HEAD
	UserRelationshipData struct {
		Username string `json:"username" validate:"required_without=GUID"`
		GUID     string `json:"guid" validate:"required_without=Username"`
		Origin   string `json:"origin"`
	}
=======
type ctxType string
>>>>>>> b71b8866

const typeKey ctxType = "type"

func (p RoleCreate) Validate() error {
	ctx := context.WithValue(context.Background(), typeKey, p.Type)

	return jellidation.ValidateStructWithContext(ctx, &p,
		jellidation.Field(&p.Type,
			jellidation.Required,
			validation.OneOf(RoleSpaceManager, RoleSpaceAuditor, RoleSpaceDeveloper, RoleSpaceSupporter,
				RoleOrganizationUser, RoleOrganizationAuditor, RoleOrganizationManager, RoleOrganizationBillingManager),
		),
		jellidation.Field(&p.Relationships, validation.StrictlyRequired),
	)
}

func (p RoleCreate) ToMessage() repositories.CreateRoleMessage {
	record := repositories.CreateRoleMessage{
		Type: p.Type,
	}

	if p.Relationships.Space != nil {
		record.Space = p.Relationships.Space.Data.GUID
	}

	if p.Relationships.Organization != nil {
		record.Org = p.Relationships.Organization.Data.GUID
	}

	record.Kind = rbacv1.UserKind
	record.User = p.Relationships.User.Data.Username

	// For UAA Authenticated users, prefix the Origin as our Cluster uses the Orgin:User for
	// Authentication verification (via OIDC prefixs)
	// --kube-apiserver-arg oidc-username-prefix="<origin>:"
	// --kube-apiserver-arg oidc-groups-prefix="<origin>:"
	if p.Relationships.User.Data.Origin != "" {
		record.User = p.Relationships.User.Data.Origin + ":" + record.User
	}

	if p.Relationships.User.Data.GUID != "" {
		record.User = p.Relationships.User.Data.GUID
	}

	if authorization.HasServiceAccountPrefix(record.User) {
		namespace, user := authorization.ServiceAccountNSAndName(record.User)

		record.Kind = rbacv1.ServiceAccountKind
		record.User = user
		record.ServiceAccountNamespace = namespace
	}

	return record
}

<<<<<<< HEAD
func (r *RoleListFilter) SupportedKeys() []string {
	return []string{"guids", "types", "space_guids", "organization_guids", "user_guids", "order_by", "include", "page"}
=======
type RoleRelationships struct {
	User         UserRelationship `json:"user"`
	Space        *Relationship    `json:"space"`
	Organization *Relationship    `json:"organization"`
}

func (r RoleRelationships) ValidateWithContext(ctx context.Context) error {
	roleType := ctx.Value(typeKey)

	return jellidation.ValidateStruct(&r,
		jellidation.Field(&r.User, validation.StrictlyRequired),

		jellidation.Field(&r.Space,
			jellidation.When(r.Organization != nil,
				jellidation.Nil.Error("cannot pass both 'organization' and 'space' in a create role request"))),

		jellidation.Field(&r.Space,
			jellidation.When(
				roleType == RoleSpaceAuditor || roleType == RoleSpaceDeveloper ||
					roleType == RoleSpaceManager || roleType == RoleSpaceSupporter,
				jellidation.NotNil,
			)),

		jellidation.Field(&r.Organization,
			jellidation.When(
				roleType == RoleOrganizationAuditor || roleType == RoleOrganizationBillingManager ||
					roleType == RoleOrganizationManager || roleType == RoleOrganizationUser,
				jellidation.NotNil,
			)),
	)
>>>>>>> b71b8866
}

type UserRelationship struct {
	Data UserRelationshipData `json:"data"`
}

type UserRelationshipData struct {
	Username string `json:"username"`
	GUID     string `json:"guid"`
}

type RoleList struct {
	GUIDs      map[string]bool
	Types      map[string]bool
	SpaceGUIDs map[string]bool
	OrgGUIDs   map[string]bool
	UserGUIDs  map[string]bool
	OrderBy    string
}

func (r RoleList) SupportedKeys() []string {
	return []string{"guids", "types", "space_guids", "organization_guids", "user_guids", "order_by", "include", "per_page", "page"}
}

func (r *RoleList) DecodeFromURLValues(values url.Values) error {
	r.GUIDs = commaSepToSet(values.Get("guids"))
	r.Types = commaSepToSet(values.Get("types"))
	r.SpaceGUIDs = commaSepToSet(values.Get("space_guids"))
	r.OrgGUIDs = commaSepToSet(values.Get("organization_guids"))
	r.UserGUIDs = commaSepToSet(values.Get("user_guids"))
	r.OrderBy = values.Get("order_by")
	return nil
}

func (r RoleList) Validate() error {
	return jellidation.ValidateStruct(&r,
		jellidation.Field(&r.OrderBy, validation.OneOfOrderBy("created_at", "updated_at")),
	)
}

func commaSepToSet(in string) map[string]bool {
	if in == "" {
		return nil
	}

	out := map[string]bool{}
	for _, s := range strings.Split(in, ",") {
		out[s] = true
	}

	return out
}<|MERGE_RESOLUTION|>--- conflicted
+++ resolved
@@ -28,19 +28,11 @@
 )
 
 type RoleCreate struct {
-	Type          string            `json:"type"`
-	Relationships RoleRelationships `json:"relationships"`
+	Type          string            `json:"type" validate:"required"`
+	Relationships RoleRelationships `json:"relationships" validate:"required"`
 }
 
-<<<<<<< HEAD
-	UserRelationshipData struct {
-		Username string `json:"username" validate:"required_without=GUID"`
-		GUID     string `json:"guid" validate:"required_without=Username"`
-		Origin   string `json:"origin"`
-	}
-=======
 type ctxType string
->>>>>>> b71b8866
 
 const typeKey ctxType = "type"
 
@@ -96,10 +88,6 @@
 	return record
 }
 
-<<<<<<< HEAD
-func (r *RoleListFilter) SupportedKeys() []string {
-	return []string{"guids", "types", "space_guids", "organization_guids", "user_guids", "order_by", "include", "page"}
-=======
 type RoleRelationships struct {
 	User         UserRelationship `json:"user"`
 	Space        *Relationship    `json:"space"`
@@ -130,7 +118,6 @@
 				jellidation.NotNil,
 			)),
 	)
->>>>>>> b71b8866
 }
 
 type UserRelationship struct {
@@ -140,6 +127,7 @@
 type UserRelationshipData struct {
 	Username string `json:"username"`
 	GUID     string `json:"guid"`
+	Origin   string `json:"origin"`
 }
 
 type RoleList struct {
